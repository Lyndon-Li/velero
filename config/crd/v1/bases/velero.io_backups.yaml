--- conflicted
+++ resolved
@@ -435,13 +435,11 @@
                   "objectname".
                 nullable: true
                 type: object
-<<<<<<< HEAD
               snapshotMoveData:
                 description: SnapshotMoveData specifies whether snapshot data should
                   be moved
                 nullable: true
                 type: boolean
-=======
               resourcePolices:
                 description: ResourcePolicies specifies the referenced resource policies
                   that backup should follow
@@ -462,7 +460,6 @@
                 - kind
                 - name
                 type: object
->>>>>>> 4de4d378
               snapshotVolumes:
                 description: SnapshotVolumes specifies whether to take snapshots of
                   any PV's referenced in the set of objects included in the Backup.
