/*
Copyright The Velero Contributors.

Licensed under the Apache License, Version 2.0 (the "License");
you may not use this file except in compliance with the License.
You may obtain a copy of the License at

    http://www.apache.org/licenses/LICENSE-2.0

Unless required by applicable law or agreed to in writing, software
distributed under the License is distributed on an "AS IS" BASIS,
WITHOUT WARRANTIES OR CONDITIONS OF ANY KIND, either express or implied.
See the License for the specific language governing permissions and
limitations under the License.
*/

package nodeagent

import (
	"context"
	"fmt"
	"math"
	"net/http"
	"os"
	"strings"
	"time"

	"github.com/bombsimon/logrusr/v3"
	"github.com/pkg/errors"
	"github.com/prometheus/client_golang/prometheus/promhttp"
	"github.com/sirupsen/logrus"
	"github.com/spf13/cobra"
	corev1api "k8s.io/api/core/v1"
	storagev1api "k8s.io/api/storage/v1"
	metav1 "k8s.io/apimachinery/pkg/apis/meta/v1"
	"k8s.io/apimachinery/pkg/fields"
	"k8s.io/apimachinery/pkg/labels"
	"k8s.io/apimachinery/pkg/runtime"
	"k8s.io/apimachinery/pkg/types"
	"k8s.io/apimachinery/pkg/util/sets"
	"k8s.io/client-go/kubernetes"
	"k8s.io/klog/v2"
	"k8s.io/utils/clock"
	ctrl "sigs.k8s.io/controller-runtime"
	"sigs.k8s.io/controller-runtime/pkg/cache"
	ctrlclient "sigs.k8s.io/controller-runtime/pkg/client"
	"sigs.k8s.io/controller-runtime/pkg/manager"

	snapshotv1client "github.com/kubernetes-csi/external-snapshotter/client/v7/clientset/versioned"

	"github.com/vmware-tanzu/velero/internal/credentials"
	velerov1api "github.com/vmware-tanzu/velero/pkg/apis/velero/v1"
	velerov2alpha1api "github.com/vmware-tanzu/velero/pkg/apis/velero/v2alpha1"
	"github.com/vmware-tanzu/velero/pkg/buildinfo"
	"github.com/vmware-tanzu/velero/pkg/client"
	"github.com/vmware-tanzu/velero/pkg/cmd"
	"github.com/vmware-tanzu/velero/pkg/cmd/util/signals"
	"github.com/vmware-tanzu/velero/pkg/constant"
	"github.com/vmware-tanzu/velero/pkg/controller"
	"github.com/vmware-tanzu/velero/pkg/datapath"
	"github.com/vmware-tanzu/velero/pkg/metrics"
	"github.com/vmware-tanzu/velero/pkg/nodeagent"
	"github.com/vmware-tanzu/velero/pkg/repository"
	"github.com/vmware-tanzu/velero/pkg/util/filesystem"
	"github.com/vmware-tanzu/velero/pkg/util/kube"
	"github.com/vmware-tanzu/velero/pkg/util/logging"

	cacheutil "k8s.io/client-go/tools/cache"
)

var (
	scheme = runtime.NewScheme()
)

const (
	// the port where prometheus metrics are exposed
	defaultMetricsAddress = ":8085"

	// defaultCredentialsDirectory is the path on disk where credential
	// files will be written to
	defaultCredentialsDirectory = "/tmp/credentials"

	defaultHostPodsPath = "/host_pods"

	defaultResourceTimeout         = 10 * time.Minute
	defaultDataMoverPrepareTimeout = 30 * time.Minute
	defaultDataPathConcurrentNum   = 1
)

type nodeAgentServerConfig struct {
	metricsAddress          string
	resourceTimeout         time.Duration
	dataMoverPrepareTimeout time.Duration
	nodeAgentConfig         string
}

func NewServerCommand(f client.Factory) *cobra.Command {
	logLevelFlag := logging.LogLevelFlag(logrus.InfoLevel)
	formatFlag := logging.NewFormatFlag()
	config := nodeAgentServerConfig{
		metricsAddress:          defaultMetricsAddress,
		resourceTimeout:         defaultResourceTimeout,
		dataMoverPrepareTimeout: defaultDataMoverPrepareTimeout,
	}

	command := &cobra.Command{
		Use:    "server",
		Short:  "Run the velero node-agent server",
		Long:   "Run the velero node-agent server",
		Hidden: true,
		Run: func(c *cobra.Command, args []string) {
			logLevel := logLevelFlag.Parse()
			logrus.Infof("Setting log-level to %s", strings.ToUpper(logLevel.String()))

			logger := logging.DefaultMergeLogger(logLevel, formatFlag.Parse())
			logger.Infof("Starting Velero node-agent server %s (%s)", buildinfo.Version, buildinfo.FormattedGitSHA())

			f.SetBasename(fmt.Sprintf("%s-%s", c.Parent().Name(), c.Name()))
			s, err := newNodeAgentServer(logger, f, config)
			cmd.CheckError(err)

			s.run()
		},
	}

	command.Flags().Var(logLevelFlag, "log-level", fmt.Sprintf("The level at which to log. Valid values are %s.", strings.Join(logLevelFlag.AllowedValues(), ", ")))
	command.Flags().Var(formatFlag, "log-format", fmt.Sprintf("The format for log output. Valid values are %s.", strings.Join(formatFlag.AllowedValues(), ", ")))
	command.Flags().DurationVar(&config.resourceTimeout, "resource-timeout", config.resourceTimeout, "How long to wait for resource processes which are not covered by other specific timeout parameters. Default is 10 minutes.")
	command.Flags().DurationVar(&config.dataMoverPrepareTimeout, "data-mover-prepare-timeout", config.dataMoverPrepareTimeout, "How long to wait for preparing a DataUpload/DataDownload. Default is 30 minutes.")
	command.Flags().StringVar(&config.metricsAddress, "metrics-address", config.metricsAddress, "The address to expose prometheus metrics")
	command.Flags().StringVar(&config.nodeAgentConfig, "node-agent-configmap", config.nodeAgentConfig, "The name of ConfigMap containing node-agent configurations.")

	return command
}

type nodeAgentServer struct {
	logger            logrus.FieldLogger
	ctx               context.Context
	cancelFunc        context.CancelFunc
	fileSystem        filesystem.Interface
	mgr               manager.Manager
	metrics           *metrics.ServerMetrics
	metricsAddress    string
	namespace         string
	nodeName          string
	config            nodeAgentServerConfig
	kubeClient        kubernetes.Interface
	csiSnapshotClient *snapshotv1client.Clientset
	dataPathMgr       *datapath.Manager
	dataPathConfigs   *nodeagent.Configs
}

func newNodeAgentServer(logger logrus.FieldLogger, factory client.Factory, config nodeAgentServerConfig) (*nodeAgentServer, error) {
	ctx, cancelFunc := context.WithCancel(context.Background())

	clientConfig, err := factory.ClientConfig()
	if err != nil {
		cancelFunc()
		return nil, err
	}

	ctrl.SetLogger(logrusr.New(logger))
	klog.SetLogger(logrusr.New(logger)) // klog.Logger is used by k8s.io/client-go

	if err := velerov1api.AddToScheme(scheme); err != nil {
		cancelFunc()
		return nil, err
	}
	if err := velerov2alpha1api.AddToScheme(scheme); err != nil {
		cancelFunc()
		return nil, err
	}
	if err := corev1api.AddToScheme(scheme); err != nil {
		cancelFunc()
		return nil, err
	}
	if err := storagev1api.AddToScheme(scheme); err != nil {
		cancelFunc()
		return nil, err
	}

	nodeName := os.Getenv("NODE_NAME")

	// use a field selector to filter to only pods scheduled on this node.
	cacheOption := cache.Options{
		ByObject: map[ctrlclient.Object]cache.ByObject{
			&corev1api.Pod{}: {
				Field: fields.Set{"spec.nodeName": nodeName}.AsSelector(),
			},
			&velerov1api.PodVolumeBackup{}: {
				Field: fields.Set{"metadata.namespace": factory.Namespace()}.AsSelector(),
			},
			&velerov1api.PodVolumeRestore{}: {
				Field: fields.Set{"metadata.namespace": factory.Namespace()}.AsSelector(),
			},
			&velerov2alpha1api.DataUpload{}: {
				Field: fields.Set{"metadata.namespace": factory.Namespace()}.AsSelector(),
			},
			&velerov2alpha1api.DataDownload{}: {
				Field: fields.Set{"metadata.namespace": factory.Namespace()}.AsSelector(),
			},
			&corev1api.Event{}: {
				Field: fields.Set{"metadata.namespace": factory.Namespace()}.AsSelector(),
			},
		},
	}

	var mgr manager.Manager
	retry := 10
	for {
		mgr, err = ctrl.NewManager(clientConfig, ctrl.Options{
			Scheme: scheme,
			Cache:  cacheOption,
		})
		if err == nil {
			break
		}

		retry--
		if retry == 0 {
			break
		}

		logger.WithError(err).Warn("Failed to create controller manager, need retry")

		time.Sleep(time.Second)
	}

	if err != nil {
		cancelFunc()
		return nil, errors.Wrap(err, "error creating controller manager")
	}

	s := &nodeAgentServer{
		logger:         logger,
		ctx:            ctx,
		cancelFunc:     cancelFunc,
		fileSystem:     filesystem.NewFileSystem(),
		mgr:            mgr,
		config:         config,
		namespace:      factory.Namespace(),
		nodeName:       nodeName,
		metricsAddress: config.metricsAddress,
	}

	// the cache isn't initialized yet when "validatePodVolumesHostPath" is called, the client returned by the manager cannot
	// be used, so we need the kube client here
	s.kubeClient, err = factory.KubeClient()
	if err != nil {
		return nil, err
	}
	if err := s.validatePodVolumesHostPath(s.kubeClient); err != nil {
		return nil, err
	}

	s.csiSnapshotClient, err = snapshotv1client.NewForConfig(clientConfig)
	if err != nil {
		return nil, err
	}

	s.getDataPathConfigs()
	s.dataPathMgr = datapath.NewManager(s.getDataPathConcurrentNum(defaultDataPathConcurrentNum))

	return s, nil
}

func (s *nodeAgentServer) run() {
	signals.CancelOnShutdown(s.cancelFunc, s.logger)

	go func() {
		metricsMux := http.NewServeMux()
		metricsMux.Handle("/metrics", promhttp.Handler())
		s.logger.Infof("Starting metric server for node agent at address [%s]", s.metricsAddress)
		server := &http.Server{
			Addr:              s.metricsAddress,
			Handler:           metricsMux,
			ReadHeaderTimeout: 3 * time.Second,
		}
		if err := server.ListenAndServe(); err != nil {
			s.logger.Fatalf("Failed to start metric server for node agent at [%s]: %v", s.metricsAddress, err)
		}
	}()
	s.metrics = metrics.NewNodeMetrics()
	s.metrics.RegisterAllMetrics()
	s.metrics.InitMetricsForNode(s.nodeName)

	s.markInProgressCRsFailed()

	s.logger.Info("Starting controllers")

	var loadAffinity *kube.LoadAffinity
	if s.dataPathConfigs != nil && len(s.dataPathConfigs.LoadAffinity) > 0 {
		loadAffinity = s.dataPathConfigs.LoadAffinity[0]
		s.logger.Infof("Using customized loadAffinity %v", loadAffinity)
	}

	var backupPVCConfig map[string]nodeagent.BackupPVC
	if s.dataPathConfigs != nil && s.dataPathConfigs.BackupPVCConfig != nil {
		backupPVCConfig = s.dataPathConfigs.BackupPVCConfig
		s.logger.Infof("Using customized backupPVC config %v", backupPVCConfig)
	}

	podResources := v1.ResourceRequirements{}
	if s.dataPathConfigs != nil && s.dataPathConfigs.PodResources != nil {
		if res, err := kube.ParseResourceRequirements(s.dataPathConfigs.PodResources.CPURequest, s.dataPathConfigs.PodResources.MemoryRequest, s.dataPathConfigs.PodResources.CPULimit, s.dataPathConfigs.PodResources.MemoryLimit); err != nil {
			s.logger.WithError(err).Warn("Pod resource requirements are invalid, ignore")
		} else {
			podResources = res
			s.logger.Infof("Using customized pod resource requirements %v", s.dataPathConfigs.PodResources)
		}
	}

	credentialFileStore, err := credentials.NewNamespacedFileStore(
		s.mgr.GetClient(),
		s.namespace,
		defaultCredentialsDirectory,
		filesystem.NewFileSystem(),
	)
	if err != nil {
		s.logger.Fatalf("Failed to create credentials file store: %v", err)
	}

	credSecretStore, err := credentials.NewNamespacedSecretStore(s.mgr.GetClient(), s.namespace)
	if err != nil {
		s.logger.Fatalf("Failed to create secret file store: %v", err)
	}

	credentialGetter := &credentials.CredentialGetter{FromFile: credentialFileStore, FromSecret: credSecretStore}
	repoEnsurer := repository.NewEnsurer(s.mgr.GetClient(), s.logger, s.config.resourceTimeout)
	pvbReconciler := controller.NewPodVolumeBackupReconciler(s.mgr.GetClient(), s.mgr, s.kubeClient, s.dataPathMgr, repoEnsurer,
		credentialGetter, s.nodeName, podResources, s.mgr.GetScheme(), s.metrics, s.logger)

	if err := pvbReconciler.SetupWithManager(s.mgr); err != nil {
		s.logger.Fatal(err, "unable to create controller", "controller", constant.ControllerPodVolumeBackup)
	}

	if err = controller.NewPodVolumeRestoreReconciler(s.mgr.GetClient(), s.mgr, s.kubeClient, s.dataPathMgr, repoEnsurer,
		credentialGetter, s.nodeName, podResources, s.logger).SetupWithManager(s.mgr); err != nil {
		s.logger.WithError(err).Fatal("Unable to create the pod volume restore controller")
	}

<<<<<<< HEAD
=======
	var loadAffinity *kube.LoadAffinity
	if s.dataPathConfigs != nil && len(s.dataPathConfigs.LoadAffinity) > 0 {
		loadAffinity = s.dataPathConfigs.LoadAffinity[0]
		s.logger.Infof("Using customized loadAffinity %v", loadAffinity)
	}

	var backupPVCConfig map[string]nodeagent.BackupPVC
	if s.dataPathConfigs != nil && s.dataPathConfigs.BackupPVCConfig != nil {
		backupPVCConfig = s.dataPathConfigs.BackupPVCConfig
		s.logger.Infof("Using customized backupPVC config %v", backupPVCConfig)
	}

	podResources := corev1api.ResourceRequirements{}
	if s.dataPathConfigs != nil && s.dataPathConfigs.PodResources != nil {
		if res, err := kube.ParseResourceRequirements(s.dataPathConfigs.PodResources.CPURequest, s.dataPathConfigs.PodResources.MemoryRequest, s.dataPathConfigs.PodResources.CPULimit, s.dataPathConfigs.PodResources.MemoryLimit); err != nil {
			s.logger.WithError(err).Warn("Pod resource requirements are invalid, ignore")
		} else {
			podResources = res
			s.logger.Infof("Using customized pod resource requirements %v", s.dataPathConfigs.PodResources)
		}
	}

>>>>>>> d5a2e7e6
	dataUploadReconciler := controller.NewDataUploadReconciler(
		s.mgr.GetClient(),
		s.mgr,
		s.kubeClient,
		s.csiSnapshotClient.SnapshotV1(),
		s.dataPathMgr,
		loadAffinity,
		backupPVCConfig,
		podResources,
		clock.RealClock{},
		s.nodeName,
		s.config.dataMoverPrepareTimeout,
		s.logger,
		s.metrics,
	)
	if err = dataUploadReconciler.SetupWithManager(s.mgr); err != nil {
		s.logger.WithError(err).Fatal("Unable to create the data upload controller")
	}

	var restorePVCConfig nodeagent.RestorePVC
	if s.dataPathConfigs != nil && s.dataPathConfigs.RestorePVCConfig != nil {
		restorePVCConfig = *s.dataPathConfigs.RestorePVCConfig
		s.logger.Infof("Using customized restorePVC config %v", restorePVCConfig)
	}

	dataDownloadReconciler := controller.NewDataDownloadReconciler(s.mgr.GetClient(), s.mgr, s.kubeClient, s.dataPathMgr, restorePVCConfig, podResources, s.nodeName, s.config.dataMoverPrepareTimeout, s.logger, s.metrics)
	if err = dataDownloadReconciler.SetupWithManager(s.mgr); err != nil {
		s.logger.WithError(err).Fatal("Unable to create the data download controller")
	}

	go func() {
		if err := s.waitCacheForResume(); err != nil {
			s.logger.WithError(err).Error("Failed to wait cache for resume, will not resume DU/DD")
			return
		}

		if err := dataUploadReconciler.AttemptDataUploadResume(s.ctx, s.logger.WithField("node", s.nodeName), s.namespace); err != nil {
			s.logger.WithError(errors.WithStack(err)).Error("Failed to attempt data upload resume")
		}

		if err := dataDownloadReconciler.AttemptDataDownloadResume(s.ctx, s.logger.WithField("node", s.nodeName), s.namespace); err != nil {
			s.logger.WithError(errors.WithStack(err)).Error("Failed to attempt data download resume")
		}
	}()

	s.logger.Info("Controllers starting...")

	if err := s.mgr.Start(ctrl.SetupSignalHandler()); err != nil {
		s.logger.Fatal("Problem starting manager", err)
	}
}

func (s *nodeAgentServer) waitCacheForResume() error {
	podInformer, err := s.mgr.GetCache().GetInformer(s.ctx, &corev1api.Pod{})
	if err != nil {
		return errors.Wrap(err, "error getting pod informer")
	}

	duInformer, err := s.mgr.GetCache().GetInformer(s.ctx, &velerov2alpha1api.DataUpload{})
	if err != nil {
		return errors.Wrap(err, "error getting du informer")
	}

	ddInformer, err := s.mgr.GetCache().GetInformer(s.ctx, &velerov2alpha1api.DataDownload{})
	if err != nil {
		return errors.Wrap(err, "error getting dd informer")
	}

	if !cacheutil.WaitForCacheSync(s.ctx.Done(), podInformer.HasSynced, duInformer.HasSynced, ddInformer.HasSynced) {
		return errors.New("error waiting informer synced")
	}

	return nil
}

// validatePodVolumesHostPath validates that the pod volumes path contains a
// directory for each Pod running on this node
func (s *nodeAgentServer) validatePodVolumesHostPath(client kubernetes.Interface) error {
	files, err := s.fileSystem.ReadDir(defaultHostPodsPath)
	if err != nil {
		if errors.Is(err, os.ErrNotExist) {
			s.logger.Warnf("Pod volumes host path [%s] doesn't exist, fs-backup is disabled", defaultHostPodsPath)
			return nil
		}
		return errors.Wrap(err, "could not read pod volumes host path")
	}

	// create a map of directory names inside the pod volumes path
	dirs := sets.NewString()
	for _, f := range files {
		if f.IsDir() {
			dirs.Insert(f.Name())
		}
	}

	pods, err := client.CoreV1().Pods("").List(s.ctx, metav1.ListOptions{FieldSelector: fmt.Sprintf("spec.nodeName=%s,status.phase=Running", s.nodeName)})
	if err != nil {
		return errors.WithStack(err)
	}

	valid := true
	for _, pod := range pods.Items {
		dirName := string(pod.GetUID())

		// if the pod is a mirror pod, the directory name is the hash value of the
		// mirror pod annotation
		if hash, ok := pod.GetAnnotations()[corev1api.MirrorPodAnnotationKey]; ok {
			dirName = hash
		}

		if !dirs.Has(dirName) {
			valid = false
			s.logger.WithFields(logrus.Fields{
				"pod":  fmt.Sprintf("%s/%s", pod.GetNamespace(), pod.GetName()),
				"path": defaultHostPodsPath + "/" + dirName,
			}).Debug("could not find volumes for pod in host path")
		}
	}

	if !valid {
		return errors.New("unexpected directory structure for host-pods volume, ensure that the host-pods volume corresponds to the pods subdirectory of the kubelet root directory")
	}

	return nil
}

// if there is a restarting during the reconciling of pvbs/pvrs/etc, these CRs may be stuck in progress status
// markInProgressCRsFailed tries to mark the in progress CRs as failed when starting the server to avoid the issue
func (s *nodeAgentServer) markInProgressCRsFailed() {
	// the function is called before starting the controller manager, the embedded client isn't ready to use, so create a new one here
	client, err := ctrlclient.New(s.mgr.GetConfig(), ctrlclient.Options{Scheme: s.mgr.GetScheme()})
	if err != nil {
		s.logger.WithError(errors.WithStack(err)).Error("failed to create client")
		return
	}

	s.markInProgressPVBsFailed(client)

	s.markInProgressPVRsFailed(client)
}

func (s *nodeAgentServer) markInProgressPVBsFailed(client ctrlclient.Client) {
	pvbs := &velerov1api.PodVolumeBackupList{}
	if err := client.List(s.ctx, pvbs, &ctrlclient.ListOptions{Namespace: s.namespace}); err != nil {
		s.logger.WithError(errors.WithStack(err)).Error("failed to list podvolumebackups")
		return
	}
	for i, pvb := range pvbs.Items {
		if pvb.Status.Phase != velerov1api.PodVolumeBackupPhaseInProgress {
			s.logger.Debugf("the status of podvolumebackup %q is %q, skip", pvb.GetName(), pvb.Status.Phase)
			continue
		}
		if pvb.Spec.Node != s.nodeName {
			s.logger.Debugf("the node of podvolumebackup %q is %q, not %q, skip", pvb.GetName(), pvb.Spec.Node, s.nodeName)
			continue
		}

		if err := controller.UpdatePVBStatusToFailed(s.ctx, client, &pvbs.Items[i],
			fmt.Errorf("found a podvolumebackup with status %q during the server starting, mark it as %q", velerov1api.PodVolumeBackupPhaseInProgress, velerov1api.PodVolumeBackupPhaseFailed),
			"", time.Now(), s.logger); err != nil {
			s.logger.WithError(errors.WithStack(err)).Errorf("failed to patch podvolumebackup %q", pvb.GetName())
			continue
		}
		s.logger.WithField("podvolumebackup", pvb.GetName()).Warn(pvb.Status.Message)
	}
}

func (s *nodeAgentServer) markInProgressPVRsFailed(client ctrlclient.Client) {
	pvrs := &velerov1api.PodVolumeRestoreList{}
	if err := client.List(s.ctx, pvrs, &ctrlclient.ListOptions{Namespace: s.namespace}); err != nil {
		s.logger.WithError(errors.WithStack(err)).Error("failed to list podvolumerestores")
		return
	}
	for i, pvr := range pvrs.Items {
		if pvr.Status.Phase != velerov1api.PodVolumeRestorePhaseInProgress {
			s.logger.Debugf("the status of podvolumerestore %q is %q, skip", pvr.GetName(), pvr.Status.Phase)
			continue
		}

		pod := &corev1api.Pod{}
		if err := client.Get(s.ctx, types.NamespacedName{
			Namespace: pvr.Spec.Pod.Namespace,
			Name:      pvr.Spec.Pod.Name,
		}, pod); err != nil {
			s.logger.WithError(errors.WithStack(err)).Errorf("failed to get pod \"%s/%s\" of podvolumerestore %q",
				pvr.Spec.Pod.Namespace, pvr.Spec.Pod.Name, pvr.GetName())
			continue
		}
		if pod.Spec.NodeName != s.nodeName {
			s.logger.Debugf("the node of pod referenced by podvolumerestore %q is %q, not %q, skip", pvr.GetName(), pod.Spec.NodeName, s.nodeName)
			continue
		}

		if err := controller.UpdatePVRStatusToFailed(s.ctx, client, &pvrs.Items[i],
			fmt.Sprintf("get a podvolumerestore with status %q during the server starting, mark it as %q", velerov1api.PodVolumeRestorePhaseInProgress, velerov1api.PodVolumeRestorePhaseFailed),
			time.Now(), s.logger); err != nil {
			s.logger.WithError(errors.WithStack(err)).Errorf("failed to patch podvolumerestore %q", pvr.GetName())
			continue
		}
		s.logger.WithField("podvolumerestore", pvr.GetName()).Warn(pvr.Status.Message)
	}
}

var getConfigsFunc = nodeagent.GetConfigs

func (s *nodeAgentServer) getDataPathConfigs() {
	if s.config.nodeAgentConfig == "" {
		s.logger.Info("No node-agent configMap is specified")
		return
	}

	configs, err := getConfigsFunc(s.ctx, s.namespace, s.kubeClient, s.config.nodeAgentConfig)
	if err != nil {
		s.logger.WithError(err).Warnf("Failed to get node agent configs from configMap %s, ignore it", s.config.nodeAgentConfig)
		return
	}

	s.dataPathConfigs = configs
}

func (s *nodeAgentServer) getDataPathConcurrentNum(defaultNum int) int {
	configs := s.dataPathConfigs

	if configs == nil || configs.LoadConcurrency == nil {
		s.logger.Infof("Concurrency configs are not found, use the default number %v", defaultNum)
		return defaultNum
	}

	globalNum := configs.LoadConcurrency.GlobalConfig

	if globalNum <= 0 {
		s.logger.Warnf("Global number %v is invalid, use the default value %v", globalNum, defaultNum)
		globalNum = defaultNum
	}

	if len(configs.LoadConcurrency.PerNodeConfig) == 0 {
		return globalNum
	}

	curNode, err := s.kubeClient.CoreV1().Nodes().Get(s.ctx, s.nodeName, metav1.GetOptions{})
	if err != nil {
		s.logger.WithError(err).Warnf("Failed to get node info for %s, use the global number %v", s.nodeName, globalNum)
		return globalNum
	}

	concurrentNum := math.MaxInt32

	for _, rule := range configs.LoadConcurrency.PerNodeConfig {
		selector, err := metav1.LabelSelectorAsSelector(&(rule.NodeSelector))
		if err != nil {
			s.logger.WithError(err).Warnf("Failed to parse rule with label selector %s, skip it", rule.NodeSelector.String())
			continue
		}

		if rule.Number <= 0 {
			s.logger.Warnf("Rule with label selector %s is with an invalid number %v, skip it", rule.NodeSelector.String(), rule.Number)
			continue
		}

		if selector.Matches(labels.Set(curNode.GetLabels())) {
			if concurrentNum > rule.Number {
				concurrentNum = rule.Number
			}
		}
	}

	if concurrentNum == math.MaxInt32 {
		s.logger.Infof("Per node number for node %s is not found, use the global number %v", s.nodeName, globalNum)
		concurrentNum = globalNum
	} else {
		s.logger.Infof("Use the per node number %v over global number %v for node %s", concurrentNum, globalNum, s.nodeName)
	}

	return concurrentNum
}<|MERGE_RESOLUTION|>--- conflicted
+++ resolved
@@ -300,59 +300,6 @@
 		s.logger.Infof("Using customized backupPVC config %v", backupPVCConfig)
 	}
 
-	podResources := v1.ResourceRequirements{}
-	if s.dataPathConfigs != nil && s.dataPathConfigs.PodResources != nil {
-		if res, err := kube.ParseResourceRequirements(s.dataPathConfigs.PodResources.CPURequest, s.dataPathConfigs.PodResources.MemoryRequest, s.dataPathConfigs.PodResources.CPULimit, s.dataPathConfigs.PodResources.MemoryLimit); err != nil {
-			s.logger.WithError(err).Warn("Pod resource requirements are invalid, ignore")
-		} else {
-			podResources = res
-			s.logger.Infof("Using customized pod resource requirements %v", s.dataPathConfigs.PodResources)
-		}
-	}
-
-	credentialFileStore, err := credentials.NewNamespacedFileStore(
-		s.mgr.GetClient(),
-		s.namespace,
-		defaultCredentialsDirectory,
-		filesystem.NewFileSystem(),
-	)
-	if err != nil {
-		s.logger.Fatalf("Failed to create credentials file store: %v", err)
-	}
-
-	credSecretStore, err := credentials.NewNamespacedSecretStore(s.mgr.GetClient(), s.namespace)
-	if err != nil {
-		s.logger.Fatalf("Failed to create secret file store: %v", err)
-	}
-
-	credentialGetter := &credentials.CredentialGetter{FromFile: credentialFileStore, FromSecret: credSecretStore}
-	repoEnsurer := repository.NewEnsurer(s.mgr.GetClient(), s.logger, s.config.resourceTimeout)
-	pvbReconciler := controller.NewPodVolumeBackupReconciler(s.mgr.GetClient(), s.mgr, s.kubeClient, s.dataPathMgr, repoEnsurer,
-		credentialGetter, s.nodeName, podResources, s.mgr.GetScheme(), s.metrics, s.logger)
-
-	if err := pvbReconciler.SetupWithManager(s.mgr); err != nil {
-		s.logger.Fatal(err, "unable to create controller", "controller", constant.ControllerPodVolumeBackup)
-	}
-
-	if err = controller.NewPodVolumeRestoreReconciler(s.mgr.GetClient(), s.mgr, s.kubeClient, s.dataPathMgr, repoEnsurer,
-		credentialGetter, s.nodeName, podResources, s.logger).SetupWithManager(s.mgr); err != nil {
-		s.logger.WithError(err).Fatal("Unable to create the pod volume restore controller")
-	}
-
-<<<<<<< HEAD
-=======
-	var loadAffinity *kube.LoadAffinity
-	if s.dataPathConfigs != nil && len(s.dataPathConfigs.LoadAffinity) > 0 {
-		loadAffinity = s.dataPathConfigs.LoadAffinity[0]
-		s.logger.Infof("Using customized loadAffinity %v", loadAffinity)
-	}
-
-	var backupPVCConfig map[string]nodeagent.BackupPVC
-	if s.dataPathConfigs != nil && s.dataPathConfigs.BackupPVCConfig != nil {
-		backupPVCConfig = s.dataPathConfigs.BackupPVCConfig
-		s.logger.Infof("Using customized backupPVC config %v", backupPVCConfig)
-	}
-
 	podResources := corev1api.ResourceRequirements{}
 	if s.dataPathConfigs != nil && s.dataPathConfigs.PodResources != nil {
 		if res, err := kube.ParseResourceRequirements(s.dataPathConfigs.PodResources.CPURequest, s.dataPathConfigs.PodResources.MemoryRequest, s.dataPathConfigs.PodResources.CPULimit, s.dataPathConfigs.PodResources.MemoryLimit); err != nil {
@@ -363,7 +310,35 @@
 		}
 	}
 
->>>>>>> d5a2e7e6
+	credentialFileStore, err := credentials.NewNamespacedFileStore(
+		s.mgr.GetClient(),
+		s.namespace,
+		defaultCredentialsDirectory,
+		filesystem.NewFileSystem(),
+	)
+	if err != nil {
+		s.logger.Fatalf("Failed to create credentials file store: %v", err)
+	}
+
+	credSecretStore, err := credentials.NewNamespacedSecretStore(s.mgr.GetClient(), s.namespace)
+	if err != nil {
+		s.logger.Fatalf("Failed to create secret file store: %v", err)
+	}
+
+	credentialGetter := &credentials.CredentialGetter{FromFile: credentialFileStore, FromSecret: credSecretStore}
+	repoEnsurer := repository.NewEnsurer(s.mgr.GetClient(), s.logger, s.config.resourceTimeout)
+	pvbReconciler := controller.NewPodVolumeBackupReconciler(s.mgr.GetClient(), s.mgr, s.kubeClient, s.dataPathMgr, repoEnsurer,
+		credentialGetter, s.nodeName, podResources, s.mgr.GetScheme(), s.metrics, s.logger)
+
+	if err := pvbReconciler.SetupWithManager(s.mgr); err != nil {
+		s.logger.Fatal(err, "unable to create controller", "controller", constant.ControllerPodVolumeBackup)
+	}
+
+	if err = controller.NewPodVolumeRestoreReconciler(s.mgr.GetClient(), s.mgr, s.kubeClient, s.dataPathMgr, repoEnsurer,
+		credentialGetter, s.nodeName, podResources, s.logger).SetupWithManager(s.mgr); err != nil {
+		s.logger.WithError(err).Fatal("Unable to create the pod volume restore controller")
+	}
+
 	dataUploadReconciler := controller.NewDataUploadReconciler(
 		s.mgr.GetClient(),
 		s.mgr,
