/*
Copyright The Velero Contributors.

Licensed under the Apache License, Version 2.0 (the "License");
you may not use this file except in compliance with the License.
You may obtain a copy of the License at

    http://www.apache.org/licenses/LICENSE-2.0

Unless required by applicable law or agreed to in writing, software
distributed under the License is distributed on an "AS IS" BASIS,
WITHOUT WARRANTIES OR CONDITIONS OF ANY KIND, either express or implied.
See the License for the specific language governing permissions and
limitations under the License.
*/

package backup

import (
	"context"
	"fmt"
	"strings"
	"time"

	kbclient "sigs.k8s.io/controller-runtime/pkg/client"

	"github.com/spf13/cobra"
	"github.com/spf13/pflag"
	metav1 "k8s.io/apimachinery/pkg/apis/meta/v1"
	kubeerrs "k8s.io/apimachinery/pkg/util/errors"
	"k8s.io/client-go/tools/cache"

	velerov1api "github.com/vmware-tanzu/velero/pkg/apis/velero/v1"
	"github.com/vmware-tanzu/velero/pkg/builder"
	"github.com/vmware-tanzu/velero/pkg/client"
	"github.com/vmware-tanzu/velero/pkg/cmd"
	"github.com/vmware-tanzu/velero/pkg/cmd/util/flag"
	"github.com/vmware-tanzu/velero/pkg/cmd/util/output"
	veleroclient "github.com/vmware-tanzu/velero/pkg/generated/clientset/versioned"
	v1 "github.com/vmware-tanzu/velero/pkg/generated/informers/externalversions/velero/v1"
	"github.com/vmware-tanzu/velero/pkg/util/collections"
)

func NewCreateCommand(f client.Factory, use string) *cobra.Command {
	o := NewCreateOptions()

	c := &cobra.Command{
		Use:   use + " NAME",
		Short: "Create a backup",
		Args:  cobra.MaximumNArgs(1),
		Run: func(c *cobra.Command, args []string) {
			cmd.CheckError(o.Complete(args, f))
			cmd.CheckError(o.Validate(c, args, f))
			cmd.CheckError(o.Run(c, f))
		},
		Example: `  # Create a backup containing all resources.
  velero backup create backup1

  # Create a backup including only the nginx namespace.
  velero backup create nginx-backup --include-namespaces nginx

  # Create a backup excluding the velero and default namespaces.
  velero backup create backup2 --exclude-namespaces velero,default

  # Create a backup based on a schedule named daily-backup.
  velero backup create --from-schedule daily-backup

  # View the YAML for a backup that doesn't snapshot volumes, without sending it to the server.
  velero backup create backup3 --snapshot-volumes=false -o yaml

  # Wait for a backup to complete before returning from the command.
  velero backup create backup4 --wait`,
	}

	o.BindFlags(c.Flags())
	o.BindWait(c.Flags())
	o.BindFromSchedule(c.Flags())
	output.BindFlags(c.Flags())
	output.ClearOutputFlagDefault(c)

	return c
}

type CreateOptions struct {
	Name                     string
	TTL                      time.Duration
	SnapshotVolumes          flag.OptionalBool
	DefaultVolumesToFsBackup flag.OptionalBool
	IncludeNamespaces        flag.StringArray
	ExcludeNamespaces        flag.StringArray
	IncludeResources         flag.StringArray
	ExcludeResources         flag.StringArray
	Labels                   flag.Map
	Selector                 flag.LabelSelector
	IncludeClusterResources  flag.OptionalBool
	Wait                     bool
	StorageLocation          string
	SnapshotLocations        []string
	FromSchedule             string
	OrderedResources         string
	CSISnapshotTimeout       time.Duration
<<<<<<< HEAD
	CSISnapshotMoveData      flag.OptionalBool
=======
	ItemOperationTimeout     time.Duration
>>>>>>> 8bed1590

	client veleroclient.Interface
}

func NewCreateOptions() *CreateOptions {
	return &CreateOptions{
		IncludeNamespaces:       flag.NewStringArray("*"),
		Labels:                  flag.NewMap(),
		SnapshotVolumes:         flag.NewOptionalBool(nil),
		IncludeClusterResources: flag.NewOptionalBool(nil),
	}
}

func (o *CreateOptions) BindFlags(flags *pflag.FlagSet) {
	flags.DurationVar(&o.TTL, "ttl", o.TTL, "How long before the backup can be garbage collected.")
	flags.Var(&o.IncludeNamespaces, "include-namespaces", "Namespaces to include in the backup (use '*' for all namespaces).")
	flags.Var(&o.ExcludeNamespaces, "exclude-namespaces", "Namespaces to exclude from the backup.")
	flags.Var(&o.IncludeResources, "include-resources", "Resources to include in the backup, formatted as resource.group, such as storageclasses.storage.k8s.io (use '*' for all resources).")
	flags.Var(&o.ExcludeResources, "exclude-resources", "Resources to exclude from the backup, formatted as resource.group, such as storageclasses.storage.k8s.io.")
	flags.Var(&o.Labels, "labels", "Labels to apply to the backup.")
	flags.StringVar(&o.StorageLocation, "storage-location", "", "Location in which to store the backup.")
	flags.StringSliceVar(&o.SnapshotLocations, "volume-snapshot-locations", o.SnapshotLocations, "List of locations (at most one per provider) where volume snapshots should be stored.")
	flags.VarP(&o.Selector, "selector", "l", "Only back up resources matching this label selector.")
	flags.StringVar(&o.OrderedResources, "ordered-resources", "", "Mapping Kinds to an ordered list of specific resources of that Kind.  Resource names are separated by commas and their names are in format 'namespace/resourcename'. For cluster scope resource, simply use resource name. Key-value pairs in the mapping are separated by semi-colon.  Example: 'pods=ns1/pod1,ns1/pod2;persistentvolumeclaims=ns1/pvc4,ns1/pvc8'.  Optional.")
	flags.DurationVar(&o.CSISnapshotTimeout, "csi-snapshot-timeout", o.CSISnapshotTimeout, "How long to wait for CSI snapshot creation before timeout.")
	flags.DurationVar(&o.ItemOperationTimeout, "item-operation-timeout", o.ItemOperationTimeout, "How long to wait for async plugin operations before timeout.")
	f := flags.VarPF(&o.SnapshotVolumes, "snapshot-volumes", "", "Take snapshots of PersistentVolumes as part of the backup. If the parameter is not set, it is treated as setting to 'true'.")
	// this allows the user to just specify "--snapshot-volumes" as shorthand for "--snapshot-volumes=true"
	// like a normal bool flag
	f.NoOptDefVal = "true"

	f = flags.VarPF(&o.IncludeClusterResources, "include-cluster-resources", "", "Include cluster-scoped resources in the backup")
	f.NoOptDefVal = "true"

	f = flags.VarPF(&o.DefaultVolumesToFsBackup, "default-volumes-to-fs-backup", "", "Use pod volume file system backup by default for volumes")
	f.NoOptDefVal = "true"

	f = flags.VarPF(&o.CSISnapshotMoveData, "csi-move-data", "", "CSI snasphot data will be moved if set to true.")
	f.NoOptDefVal = "true"
}

// BindWait binds the wait flag separately so it is not called by other create
// commands that reuse CreateOptions's BindFlags method.
func (o *CreateOptions) BindWait(flags *pflag.FlagSet) {
	flags.BoolVarP(&o.Wait, "wait", "w", o.Wait, "Wait for the operation to complete.")
}

// BindFromSchedule binds the from-schedule flag separately so it is not called
// by other create commands that reuse CreateOptions's BindFlags method.
func (o *CreateOptions) BindFromSchedule(flags *pflag.FlagSet) {
	flags.StringVar(&o.FromSchedule, "from-schedule", "", "Create a backup from the template of an existing schedule. Cannot be used with any other filters. Backup name is optional if used.")
}

func (o *CreateOptions) Validate(c *cobra.Command, args []string, f client.Factory) error {
	if err := output.ValidateFlags(c); err != nil {
		return err
	}

	client, err := f.KubebuilderClient()
	if err != nil {
		return err
	}

	// Ensure that unless FromSchedule is set, args contains a backup name
	if o.FromSchedule == "" && len(args) != 1 {
		return fmt.Errorf("A backup name is required, unless you are creating based on a schedule.")
	}

	errs := collections.ValidateNamespaceIncludesExcludes(o.IncludeNamespaces, o.ExcludeNamespaces)
	if len(errs) > 0 {
		return kubeerrs.NewAggregate(errs)
	}

	if o.StorageLocation != "" {
		location := &velerov1api.BackupStorageLocation{}
		if err := client.Get(context.Background(), kbclient.ObjectKey{
			Namespace: f.Namespace(),
			Name:      o.StorageLocation,
		}, location); err != nil {
			return err
		}
	}

	for _, loc := range o.SnapshotLocations {
		if _, err := o.client.VeleroV1().VolumeSnapshotLocations(f.Namespace()).Get(context.TODO(), loc, metav1.GetOptions{}); err != nil {
			return err
		}
	}

	return nil
}

func (o *CreateOptions) Complete(args []string, f client.Factory) error {
	// If an explicit name is specified, use that name
	if len(args) > 0 {
		o.Name = args[0]
	}
	client, err := f.Client()
	if err != nil {
		return err
	}
	o.client = client
	return nil
}

func (o *CreateOptions) Run(c *cobra.Command, f client.Factory) error {
	backup, err := o.BuildBackup(f.Namespace())
	if err != nil {
		return err
	}

	if printed, err := output.PrintWithFormat(c, backup); printed || err != nil {
		return err
	}

	if o.FromSchedule != "" {
		fmt.Println("Creating backup from schedule, all other filters are ignored.")
	}

	var backupInformer cache.SharedIndexInformer
	var updates chan *velerov1api.Backup
	if o.Wait {
		stop := make(chan struct{})
		defer close(stop)

		updates = make(chan *velerov1api.Backup)

		backupInformer = v1.NewBackupInformer(o.client, f.Namespace(), 0, nil)

		backupInformer.AddEventHandler(
			cache.FilteringResourceEventHandler{
				FilterFunc: func(obj interface{}) bool {
					backup, ok := obj.(*velerov1api.Backup)
					if !ok {
						return false
					}
					return backup.Name == o.Name
				},
				Handler: cache.ResourceEventHandlerFuncs{
					UpdateFunc: func(_, obj interface{}) {
						backup, ok := obj.(*velerov1api.Backup)
						if !ok {
							return
						}
						updates <- backup
					},
					DeleteFunc: func(obj interface{}) {
						backup, ok := obj.(*velerov1api.Backup)
						if !ok {
							return
						}
						updates <- backup
					},
				},
			},
		)
		go backupInformer.Run(stop)
	}

	_, err = o.client.VeleroV1().Backups(backup.Namespace).Create(context.TODO(), backup, metav1.CreateOptions{})
	if err != nil {
		return err
	}

	fmt.Printf("Backup request %q submitted successfully.\n", backup.Name)
	if o.Wait {
		fmt.Println("Waiting for backup to complete. You may safely press ctrl-c to stop waiting - your backup will continue in the background.")
		ticker := time.NewTicker(time.Second)
		defer ticker.Stop()

		for {
			select {
			case <-ticker.C:
				fmt.Print(".")
			case backup, ok := <-updates:
				if !ok {
					fmt.Println("\nError waiting: unable to watch backups.")
					return nil
				}

				if backup.Status.Phase != velerov1api.BackupPhaseNew && backup.Status.Phase != velerov1api.BackupPhaseInProgress {
					fmt.Printf("\nBackup completed with status: %s. You may check for more information using the commands `velero backup describe %s` and `velero backup logs %s`.\n", backup.Status.Phase, backup.Name, backup.Name)
					return nil
				}
			}
		}
	}

	// Not waiting

	fmt.Printf("Run `velero backup describe %s` or `velero backup logs %s` for more details.\n", backup.Name, backup.Name)

	return nil
}

// ParseOrderedResources converts to map of Kinds to an ordered list of specific resources of that Kind.
// Resource names in the list are in format 'namespace/resourcename' and separated by commas.
// Key-value pairs in the mapping are separated by semi-colon.
// Ex: 'pods=ns1/pod1,ns1/pod2;persistentvolumeclaims=ns1/pvc4,ns1/pvc8'.
func ParseOrderedResources(orderMapStr string) (map[string]string, error) {
	entries := strings.Split(orderMapStr, ";")
	if len(entries) == 0 {
		return nil, fmt.Errorf("Invalid OrderedResources '%s'.", orderMapStr)
	}
	orderedResources := make(map[string]string)
	for _, entry := range entries {
		kv := strings.Split(entry, "=")
		if len(kv) != 2 {
			return nil, fmt.Errorf("Invalid OrderedResources '%s'.", entry)
		}
		kind := strings.TrimSpace(kv[0])
		order := strings.TrimSpace(kv[1])
		orderedResources[kind] = order
	}
	return orderedResources, nil
}

func (o *CreateOptions) BuildBackup(namespace string) (*velerov1api.Backup, error) {
	var backupBuilder *builder.BackupBuilder

	if o.FromSchedule != "" {
		schedule, err := o.client.VeleroV1().Schedules(namespace).Get(context.TODO(), o.FromSchedule, metav1.GetOptions{})
		if err != nil {
			return nil, err
		}
		if o.Name == "" {
			o.Name = schedule.TimestampedName(time.Now().UTC())
		}
		backupBuilder = builder.ForBackup(namespace, o.Name).
			FromSchedule(schedule)
	} else {
		backupBuilder = builder.ForBackup(namespace, o.Name).
			IncludedNamespaces(o.IncludeNamespaces...).
			ExcludedNamespaces(o.ExcludeNamespaces...).
			IncludedResources(o.IncludeResources...).
			ExcludedResources(o.ExcludeResources...).
			LabelSelector(o.Selector.LabelSelector).
			TTL(o.TTL).
			StorageLocation(o.StorageLocation).
			VolumeSnapshotLocations(o.SnapshotLocations...).
			CSISnapshotTimeout(o.CSISnapshotTimeout).
			ItemOperationTimeout(o.ItemOperationTimeout)
		if len(o.OrderedResources) > 0 {
			orders, err := ParseOrderedResources(o.OrderedResources)
			if err != nil {
				return nil, err
			}
			backupBuilder.OrderedResources(orders)
		}

		if o.SnapshotVolumes.Value != nil {
			backupBuilder.SnapshotVolumes(*o.SnapshotVolumes.Value)
		}
		if o.IncludeClusterResources.Value != nil {
			backupBuilder.IncludeClusterResources(*o.IncludeClusterResources.Value)
		}
		if o.DefaultVolumesToFsBackup.Value != nil {
			backupBuilder.DefaultVolumesToFsBackup(*o.DefaultVolumesToFsBackup.Value)
		}

		if o.CSISnapshotMoveData.Value != nil {
			backupBuilder.CSISnapshotMoveData(*o.CSISnapshotMoveData.Value)
		}
	}

	backup := backupBuilder.ObjectMeta(builder.WithLabelsMap(o.Labels.Data())).Result()
	return backup, nil
}<|MERGE_RESOLUTION|>--- conflicted
+++ resolved
@@ -99,11 +99,8 @@
 	FromSchedule             string
 	OrderedResources         string
 	CSISnapshotTimeout       time.Duration
-<<<<<<< HEAD
+	ItemOperationTimeout     time.Duration
 	CSISnapshotMoveData      flag.OptionalBool
-=======
-	ItemOperationTimeout     time.Duration
->>>>>>> 8bed1590
 
 	client veleroclient.Interface
 }
