--- conflicted
+++ resolved
@@ -673,51 +673,6 @@
 		}
 	}
 
-<<<<<<< HEAD
-	restoreControllerRunInfo := func() controllerRunInfo {
-		restorer, err := restore.NewKubernetesRestorer(
-			s.veleroClient.VeleroV1(),
-			s.discoveryHelper,
-			client.NewDynamicFactory(s.dynamicClient),
-			s.config.restoreResourcePriorities,
-			s.kubeClient.CoreV1().Namespaces(),
-			podvolume.NewRestorerFactory(s.repoLocker, s.repoEnsurer, s.veleroClient, s.kubeClient.CoreV1(),
-				s.sharedInformerFactory.Velero().V1().BackupRepositories().Informer().HasSynced, s.logger),
-			s.config.podVolumeOperationTimeout,
-			s.config.resourceTerminatingTimeout,
-			s.logger,
-			podexec.NewPodCommandExecutor(s.kubeClientConfig, s.kubeClient.CoreV1().RESTClient()),
-			s.kubeClient.CoreV1().RESTClient(),
-			s.credentialFileStore,
-		)
-		cmd.CheckError(err)
-
-		restoreController := controller.NewRestoreController(
-			s.namespace,
-			s.sharedInformerFactory.Velero().V1().Restores(),
-			s.veleroClient.VeleroV1(),
-			s.veleroClient.VeleroV1(),
-			s.veleroClient.VeleroV1(),
-			restorer,
-			s.sharedInformerFactory.Velero().V1().Backups().Lister(),
-			s.mgr.GetClient(),
-			s.sharedInformerFactory.Velero().V1().VolumeSnapshotLocations().Lister(),
-			s.logger,
-			s.logLevel,
-			newPluginManager,
-			backupStoreGetter,
-			s.metrics,
-			s.config.formatFlag.Parse(),
-		)
-
-		return controllerRunInfo{
-			controller: restoreController,
-			numWorkers: defaultControllerWorkers,
-		}
-	}
-
-=======
->>>>>>> 8bed1590
 	// By far, PodVolumeBackup, PodVolumeRestore, BackupStorageLocation controllers
 	// are not included in --disable-controllers list.
 	// This is because of PVB and PVR are used by node agent DaemonSet,
