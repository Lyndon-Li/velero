--- conflicted
+++ resolved
@@ -133,11 +133,8 @@
 	maxConcurrentK8SConnections                                             int
 	defaultSnapshotMoveData                                                 bool
 	disableInformerCache                                                    bool
-<<<<<<< HEAD
+	scheduleSkipImmediately                                                 bool
 	dmSnapshotToRetain                                                      int
-=======
-	scheduleSkipImmediately                                                 bool
->>>>>>> fa73bcdd
 }
 
 func NewCommand(f client.Factory) *cobra.Command {
@@ -241,11 +238,8 @@
 	command.Flags().IntVar(&config.maxConcurrentK8SConnections, "max-concurrent-k8s-connections", config.maxConcurrentK8SConnections, "Max concurrent connections number that Velero can create with kube-apiserver. Default is 30.")
 	command.Flags().BoolVar(&config.defaultSnapshotMoveData, "default-snapshot-move-data", config.defaultSnapshotMoveData, "Move data by default for all snapshots supporting data movement.")
 	command.Flags().BoolVar(&config.disableInformerCache, "disable-informer-cache", config.disableInformerCache, "Disable informer cache for Get calls on restore. With this enabled, it will speed up restore in cases where there are backup resources which already exist in the cluster, but for very large clusters this will increase velero memory usage. Default is false (don't disable).")
-<<<<<<< HEAD
+	command.Flags().BoolVar(&config.scheduleSkipImmediately, "schedule-skip-immediately", config.scheduleSkipImmediately, "Skip the first scheduled backup immediately after creating a schedule. Default is false (don't skip).")
 	command.Flags().IntVar(&config.dmSnapshotToRetain, "data-mover-snapshot-to-retain", config.dmSnapshotToRetain, "Number of data mover snapshots to retain.")
-=======
-	command.Flags().BoolVar(&config.scheduleSkipImmediately, "schedule-skip-immediately", config.scheduleSkipImmediately, "Skip the first scheduled backup immediately after creating a schedule. Default is false (don't skip).")
->>>>>>> fa73bcdd
 
 	return command
 }
