/*
Copyright The Velero Contributors.

Licensed under the Apache License, Version 2.0 (the "License");
you may not use this file except in compliance with the License.
You may obtain a copy of the License at

http://www.apache.org/licenses/LICENSE-2.0

Unless required by applicable law or agreed to in writing, software
distributed under the License is distributed on an "AS IS" BASIS,
WITHOUT WARRANTIES OR CONDITIONS OF ANY KIND, either express or implied.
See the License for the specific language governing permissions and
limitations under the License.
*/

package server

import (
	"context"
	"fmt"
	"log"
	"net/http"
	"net/http/pprof"
	"os"
	"reflect"
	"strings"
	"time"

	logrusr "github.com/bombsimon/logrusr/v3"
	snapshotv1api "github.com/kubernetes-csi/external-snapshotter/client/v4/apis/volumesnapshot/v1"
	snapshotv1client "github.com/kubernetes-csi/external-snapshotter/client/v4/clientset/versioned"
	snapshotv1informers "github.com/kubernetes-csi/external-snapshotter/client/v4/informers/externalversions"
	snapshotv1listers "github.com/kubernetes-csi/external-snapshotter/client/v4/listers/volumesnapshot/v1"
	"github.com/pkg/errors"
	"github.com/prometheus/client_golang/prometheus/promhttp"
	"github.com/sirupsen/logrus"
	"github.com/spf13/cobra"
	corev1api "k8s.io/api/core/v1"
	apierrors "k8s.io/apimachinery/pkg/api/errors"
	metav1 "k8s.io/apimachinery/pkg/apis/meta/v1"
	"k8s.io/apimachinery/pkg/runtime"
	"k8s.io/apimachinery/pkg/types"
	kubeerrs "k8s.io/apimachinery/pkg/util/errors"
	"k8s.io/apimachinery/pkg/util/sets"
	"k8s.io/apimachinery/pkg/util/wait"
	"k8s.io/client-go/discovery"
	"k8s.io/client-go/dynamic"
	"k8s.io/client-go/kubernetes"
	"k8s.io/client-go/rest"
	"k8s.io/utils/clock"
	ctrl "sigs.k8s.io/controller-runtime"
	ctrlclient "sigs.k8s.io/controller-runtime/pkg/client"
	"sigs.k8s.io/controller-runtime/pkg/manager"

	"github.com/vmware-tanzu/velero/internal/credentials"
	"github.com/vmware-tanzu/velero/internal/storage"
	velerov1api "github.com/vmware-tanzu/velero/pkg/apis/velero/v1"
	velerov2alpha1api "github.com/vmware-tanzu/velero/pkg/apis/velero/v2alpha1"
	"github.com/vmware-tanzu/velero/pkg/backup"
	"github.com/vmware-tanzu/velero/pkg/buildinfo"
	"github.com/vmware-tanzu/velero/pkg/client"
	"github.com/vmware-tanzu/velero/pkg/cmd"
	"github.com/vmware-tanzu/velero/pkg/cmd/util/flag"
	"github.com/vmware-tanzu/velero/pkg/cmd/util/signals"
	"github.com/vmware-tanzu/velero/pkg/controller"
	velerodiscovery "github.com/vmware-tanzu/velero/pkg/discovery"
	"github.com/vmware-tanzu/velero/pkg/features"
	clientset "github.com/vmware-tanzu/velero/pkg/generated/clientset/versioned"
	"github.com/vmware-tanzu/velero/pkg/itemoperationmap"
	"github.com/vmware-tanzu/velero/pkg/metrics"
	"github.com/vmware-tanzu/velero/pkg/nodeagent"
	"github.com/vmware-tanzu/velero/pkg/persistence"
	"github.com/vmware-tanzu/velero/pkg/plugin/clientmgmt"
	"github.com/vmware-tanzu/velero/pkg/plugin/clientmgmt/process"
	"github.com/vmware-tanzu/velero/pkg/plugin/framework/common"
	"github.com/vmware-tanzu/velero/pkg/podexec"
	"github.com/vmware-tanzu/velero/pkg/podvolume"
	"github.com/vmware-tanzu/velero/pkg/repository"
	repokey "github.com/vmware-tanzu/velero/pkg/repository/keys"
	"github.com/vmware-tanzu/velero/pkg/restore"
	"github.com/vmware-tanzu/velero/pkg/uploader"
	"github.com/vmware-tanzu/velero/pkg/util/filesystem"
	"github.com/vmware-tanzu/velero/pkg/util/logging"
)

const (
	// the port where prometheus metrics are exposed
	defaultMetricsAddress = ":8085"

	defaultBackupSyncPeriod           = time.Minute
	defaultStoreValidationFrequency   = time.Minute
	defaultPodVolumeOperationTimeout  = 240 * time.Minute
	defaultResourceTerminatingTimeout = 10 * time.Minute

	// server's client default qps and burst
	defaultClientQPS      float32 = 20.0
	defaultClientBurst    int     = 30
	defaultClientPageSize int     = 500

	defaultProfilerAddress = "localhost:6060"

	// the default TTL for a backup
	defaultBackupTTL = 30 * 24 * time.Hour

	defaultCSISnapshotTimeout   = 10 * time.Minute
	defaultItemOperationTimeout = 4 * time.Hour

	resourceTimeout = 10 * time.Minute

	// defaultCredentialsDirectory is the path on disk where credential
	// files will be written to
	defaultCredentialsDirectory = "/tmp/credentials"

	defaultMaxConcurrentK8SConnections = 30
	defaultDisableInformerCache        = false
)

type serverConfig struct {
	// TODO(2.0) Deprecate defaultBackupLocation
	pluginDir, metricsAddress, defaultBackupLocation                        string
	backupSyncPeriod, podVolumeOperationTimeout, resourceTerminatingTimeout time.Duration
	defaultBackupTTL, storeValidationFrequency, defaultCSISnapshotTimeout   time.Duration
	defaultItemOperationTimeout, resourceTimeout                            time.Duration
	restoreResourcePriorities                                               restore.Priorities
	defaultVolumeSnapshotLocations                                          map[string]string
	restoreOnly                                                             bool
	disabledControllers                                                     []string
	clientQPS                                                               float32
	clientBurst                                                             int
	clientPageSize                                                          int
	profilerAddress                                                         string
	formatFlag                                                              *logging.FormatFlag
	repoMaintenanceFrequency                                                time.Duration
	garbageCollectionFrequency                                              time.Duration
	itemOperationSyncFrequency                                              time.Duration
	defaultVolumesToFsBackup                                                bool
	uploaderType                                                            string
	maxConcurrentK8SConnections                                             int
	defaultSnapshotMoveData                                                 bool
	disableInformerCache                                                    bool
	dmSnapshotToRetain                                                      int
}

func NewCommand(f client.Factory) *cobra.Command {
	var (
		volumeSnapshotLocations = flag.NewMap().WithKeyValueDelimiter(':')
		logLevelFlag            = logging.LogLevelFlag(logrus.InfoLevel)
		config                  = serverConfig{
			pluginDir:                      "/plugins",
			metricsAddress:                 defaultMetricsAddress,
			defaultBackupLocation:          "default",
			defaultVolumeSnapshotLocations: make(map[string]string),
			backupSyncPeriod:               defaultBackupSyncPeriod,
			defaultBackupTTL:               defaultBackupTTL,
			defaultCSISnapshotTimeout:      defaultCSISnapshotTimeout,
			defaultItemOperationTimeout:    defaultItemOperationTimeout,
			resourceTimeout:                resourceTimeout,
			storeValidationFrequency:       defaultStoreValidationFrequency,
			podVolumeOperationTimeout:      defaultPodVolumeOperationTimeout,
			restoreResourcePriorities:      defaultRestorePriorities,
			clientQPS:                      defaultClientQPS,
			clientBurst:                    defaultClientBurst,
			clientPageSize:                 defaultClientPageSize,
			profilerAddress:                defaultProfilerAddress,
			resourceTerminatingTimeout:     defaultResourceTerminatingTimeout,
			formatFlag:                     logging.NewFormatFlag(),
			defaultVolumesToFsBackup:       podvolume.DefaultVolumesToFsBackup,
			uploaderType:                   uploader.ResticType,
			maxConcurrentK8SConnections:    defaultMaxConcurrentK8SConnections,
			defaultSnapshotMoveData:        false,
			disableInformerCache:           defaultDisableInformerCache,
		}
	)

	var command = &cobra.Command{
		Use:    "server",
		Short:  "Run the velero server",
		Long:   "Run the velero server",
		Hidden: true,
		Run: func(c *cobra.Command, args []string) {
			// go-plugin uses log.Println to log when it's waiting for all plugin processes to complete so we need to
			// set its output to stdout.
			log.SetOutput(os.Stdout)

			logLevel := logLevelFlag.Parse()
			format := config.formatFlag.Parse()

			// Make sure we log to stdout so cloud log dashboards don't show this as an error.
			logrus.SetOutput(os.Stdout)

			// Velero's DefaultLogger logs to stdout, so all is good there.
			logger := logging.DefaultLogger(logLevel, format)

			logger.Infof("setting log-level to %s", strings.ToUpper(logLevel.String()))

			logger.Infof("Starting Velero server %s (%s)", buildinfo.Version, buildinfo.FormattedGitSHA())
			if len(features.All()) > 0 {
				logger.Infof("%d feature flags enabled %s", len(features.All()), features.All())
			} else {
				logger.Info("No feature flags enabled")
			}

			if volumeSnapshotLocations.Data() != nil {
				config.defaultVolumeSnapshotLocations = volumeSnapshotLocations.Data()
			}

			f.SetBasename(fmt.Sprintf("%s-%s", c.Parent().Name(), c.Name()))

			s, err := newServer(f, config, logger)
			cmd.CheckError(err)

			cmd.CheckError(s.run())
		},
	}

	command.Flags().Var(logLevelFlag, "log-level", fmt.Sprintf("The level at which to log. Valid values are %s.", strings.Join(logLevelFlag.AllowedValues(), ", ")))
	command.Flags().Var(config.formatFlag, "log-format", fmt.Sprintf("The format for log output. Valid values are %s.", strings.Join(config.formatFlag.AllowedValues(), ", ")))
	command.Flags().StringVar(&config.pluginDir, "plugin-dir", config.pluginDir, "Directory containing Velero plugins")
	command.Flags().StringVar(&config.metricsAddress, "metrics-address", config.metricsAddress, "The address to expose prometheus metrics")
	command.Flags().DurationVar(&config.backupSyncPeriod, "backup-sync-period", config.backupSyncPeriod, "How often to ensure all Velero backups in object storage exist as Backup API objects in the cluster. This is the default sync period if none is explicitly specified for a backup storage location.")
	command.Flags().DurationVar(&config.podVolumeOperationTimeout, "fs-backup-timeout", config.podVolumeOperationTimeout, "How long pod volume file system backups/restores should be allowed to run before timing out.")
	command.Flags().BoolVar(&config.restoreOnly, "restore-only", config.restoreOnly, "Run in a mode where only restores are allowed; backups, schedules, and garbage-collection are all disabled. DEPRECATED: this flag will be removed in v2.0. Use read-only backup storage locations instead.")
	command.Flags().StringSliceVar(&config.disabledControllers, "disable-controllers", config.disabledControllers, fmt.Sprintf("List of controllers to disable on startup. Valid values are %s", strings.Join(controller.DisableableControllers, ",")))
	command.Flags().Var(&config.restoreResourcePriorities, "restore-resource-priorities", "Desired order of resource restores, the priority list contains two parts which are split by \"-\" element. The resources before \"-\" element are restored first as high priorities, the resources after \"-\" element are restored last as low priorities, and any resource not in the list will be restored alphabetically between the high and low priorities.")
	command.Flags().StringVar(&config.defaultBackupLocation, "default-backup-storage-location", config.defaultBackupLocation, "Name of the default backup storage location. DEPRECATED: this flag will be removed in v2.0. Use \"velero backup-location set --default\" instead.")
	command.Flags().DurationVar(&config.storeValidationFrequency, "store-validation-frequency", config.storeValidationFrequency, "How often to verify if the storage is valid. Optional. Set this to `0s` to disable sync. Default 1 minute.")
	command.Flags().Var(&volumeSnapshotLocations, "default-volume-snapshot-locations", "List of unique volume providers and default volume snapshot location (provider1:location-01,provider2:location-02,...)")
	command.Flags().Float32Var(&config.clientQPS, "client-qps", config.clientQPS, "Maximum number of requests per second by the server to the Kubernetes API once the burst limit has been reached.")
	command.Flags().IntVar(&config.clientBurst, "client-burst", config.clientBurst, "Maximum number of requests by the server to the Kubernetes API in a short period of time.")
	command.Flags().IntVar(&config.clientPageSize, "client-page-size", config.clientPageSize, "Page size of requests by the server to the Kubernetes API when listing objects during a backup. Set to 0 to disable paging.")
	command.Flags().StringVar(&config.profilerAddress, "profiler-address", config.profilerAddress, "The address to expose the pprof profiler.")
	command.Flags().DurationVar(&config.resourceTerminatingTimeout, "terminating-resource-timeout", config.resourceTerminatingTimeout, "How long to wait on persistent volumes and namespaces to terminate during a restore before timing out.")
	command.Flags().DurationVar(&config.defaultBackupTTL, "default-backup-ttl", config.defaultBackupTTL, "How long to wait by default before backups can be garbage collected.")
	command.Flags().DurationVar(&config.repoMaintenanceFrequency, "default-repo-maintain-frequency", config.repoMaintenanceFrequency, "How often 'maintain' is run for backup repositories by default.")
	command.Flags().DurationVar(&config.garbageCollectionFrequency, "garbage-collection-frequency", config.garbageCollectionFrequency, "How often garbage collection is run for expired backups.")
	command.Flags().DurationVar(&config.itemOperationSyncFrequency, "item-operation-sync-frequency", config.itemOperationSyncFrequency, "How often to check status on backup/restore operations after backup/restore processing. Default is 10 seconds")
	command.Flags().BoolVar(&config.defaultVolumesToFsBackup, "default-volumes-to-fs-backup", config.defaultVolumesToFsBackup, "Backup all volumes with pod volume file system backup by default.")
	command.Flags().StringVar(&config.uploaderType, "uploader-type", config.uploaderType, "Type of uploader to handle the transfer of data of pod volumes")
	command.Flags().DurationVar(&config.defaultItemOperationTimeout, "default-item-operation-timeout", config.defaultItemOperationTimeout, "How long to wait on asynchronous BackupItemActions and RestoreItemActions to complete before timing out. Default is 4 hours")
	command.Flags().DurationVar(&config.resourceTimeout, "resource-timeout", config.resourceTimeout, "How long to wait for resource processes which are not covered by other specific timeout parameters. Default is 10 minutes.")
	command.Flags().IntVar(&config.maxConcurrentK8SConnections, "max-concurrent-k8s-connections", config.maxConcurrentK8SConnections, "Max concurrent connections number that Velero can create with kube-apiserver. Default is 30.")
	command.Flags().BoolVar(&config.defaultSnapshotMoveData, "default-snapshot-move-data", config.defaultSnapshotMoveData, "Move data by default for all snapshots supporting data movement.")
<<<<<<< HEAD
	command.Flags().BoolVar(&config.disableInformerCache, "disable-informer-cache", config.disableInformerCache, "Disable informer cache for Get calls on restore. WIth this enabled, it will speed up restore in cases where there are backup resources which already exist in the cluster, but for very large clusters this will increase velero memory usage. Default is false (don't disable).")
	command.Flags().IntVar(&config.dmSnapshotToRetain, "data-mover-snapshot-to-retain", config.dmSnapshotToRetain, "Number of data mover snapshots to retain.")
=======
	command.Flags().BoolVar(&config.disableInformerCache, "disable-informer-cache", config.disableInformerCache, "Disable informer cache for Get calls on restore. With this enabled, it will speed up restore in cases where there are backup resources which already exist in the cluster, but for very large clusters this will increase velero memory usage. Default is false (don't disable).")
>>>>>>> 1e0fc77e

	return command
}

type server struct {
	namespace             string
	metricsAddress        string
	kubeClientConfig      *rest.Config
	kubeClient            kubernetes.Interface
	veleroClient          clientset.Interface
	discoveryClient       discovery.DiscoveryInterface
	discoveryHelper       velerodiscovery.Helper
	dynamicClient         dynamic.Interface
	csiSnapshotClient     *snapshotv1client.Clientset
	csiSnapshotLister     snapshotv1listers.VolumeSnapshotLister
	ctx                   context.Context
	cancelFunc            context.CancelFunc
	logger                logrus.FieldLogger
	logLevel              logrus.Level
	pluginRegistry        process.Registry
	repoManager           repository.Manager
	repoLocker            *repository.RepoLocker
	repoEnsurer           *repository.Ensurer
	metrics               *metrics.ServerMetrics
	config                serverConfig
	mgr                   manager.Manager
	credentialFileStore   credentials.FileStore
	credentialSecretStore credentials.SecretStore
}

func newServer(f client.Factory, config serverConfig, logger *logrus.Logger) (*server, error) {
	if err := uploader.ValidateUploaderType(config.uploaderType); err != nil {
		return nil, err
	}

	if config.clientQPS < 0.0 {
		return nil, errors.New("client-qps must be positive")
	}
	f.SetClientQPS(config.clientQPS)

	if config.clientBurst <= 0 {
		return nil, errors.New("client-burst must be positive")
	}
	f.SetClientBurst(config.clientBurst)

	if config.clientPageSize < 0 {
		return nil, errors.New("client-page-size must not be negative")
	}

	kubeClient, err := f.KubeClient()
	if err != nil {
		return nil, err
	}

	veleroClient, err := f.Client()
	if err != nil {
		return nil, err
	}

	dynamicClient, err := f.DynamicClient()
	if err != nil {
		return nil, err
	}

	pluginRegistry := process.NewRegistry(config.pluginDir, logger, logger.Level)
	if err := pluginRegistry.DiscoverPlugins(); err != nil {
		return nil, err
	}

	if !features.IsEnabled(velerov1api.CSIFeatureFlag) {
		_, err = pluginRegistry.Get(common.PluginKindBackupItemActionV2, "velero.io/csi-pvc-backupper")
		if err == nil {
			logger.Warn("CSI plugins are registered, but the EnableCSI feature is not enabled.")
		}
	}

	// cancelFunc is not deferred here because if it was, then ctx would immediately
	// be canceled once this function exited, making it useless to any informers using later.
	// That, in turn, causes the velero server to halt when the first informer tries to use it.
	// Therefore, we must explicitly call it on the error paths in this function.
	ctx, cancelFunc := context.WithCancel(context.Background())

	clientConfig, err := f.ClientConfig()
	if err != nil {
		cancelFunc()
		return nil, err
	}

	scheme := runtime.NewScheme()
	if err := velerov1api.AddToScheme(scheme); err != nil {
		cancelFunc()
		return nil, err
	}
	if err := velerov2alpha1api.AddToScheme(scheme); err != nil {
		cancelFunc()
		return nil, err
	}
	if err := corev1api.AddToScheme(scheme); err != nil {
		cancelFunc()
		return nil, err
	}
	if err := snapshotv1api.AddToScheme(scheme); err != nil {
		cancelFunc()
		return nil, err
	}

	ctrl.SetLogger(logrusr.New(logger))

	mgr, err := ctrl.NewManager(clientConfig, ctrl.Options{
		Scheme:    scheme,
		Namespace: f.Namespace(),
	})
	if err != nil {
		cancelFunc()
		return nil, err
	}

	credentialFileStore, err := credentials.NewNamespacedFileStore(
		mgr.GetClient(),
		f.Namespace(),
		defaultCredentialsDirectory,
		filesystem.NewFileSystem(),
	)
	if err != nil {
		cancelFunc()
		return nil, err
	}

	credentialSecretStore, err := credentials.NewNamespacedSecretStore(mgr.GetClient(), f.Namespace())
	if err != nil {
		cancelFunc()
		return nil, err
	}

	s := &server{
		namespace:             f.Namespace(),
		metricsAddress:        config.metricsAddress,
		kubeClientConfig:      clientConfig,
		kubeClient:            kubeClient,
		veleroClient:          veleroClient,
		discoveryClient:       veleroClient.Discovery(),
		dynamicClient:         dynamicClient,
		ctx:                   ctx,
		cancelFunc:            cancelFunc,
		logger:                logger,
		logLevel:              logger.Level,
		pluginRegistry:        pluginRegistry,
		config:                config,
		mgr:                   mgr,
		credentialFileStore:   credentialFileStore,
		credentialSecretStore: credentialSecretStore,
	}

	// Setup CSI snapshot client and lister
	var csiSnapClient *snapshotv1client.Clientset
	if features.IsEnabled(velerov1api.CSIFeatureFlag) {
		csiSnapClient, err = snapshotv1client.NewForConfig(clientConfig)
		if err != nil {
			cancelFunc()
			return nil, err
		}
		s.csiSnapshotClient = csiSnapClient

		s.csiSnapshotLister, err = s.getCSIVolumeSnapshotListers()
		if err != nil {
			cancelFunc()
			return nil, err
		}
	}

	return s, nil
}

func (s *server) run() error {
	signals.CancelOnShutdown(s.cancelFunc, s.logger)

	if s.config.profilerAddress != "" {
		go s.runProfiler()
	}

	// Since s.namespace, which specifies where backups/restores/schedules/etc. should live,
	// *could* be different from the namespace where the Velero server pod runs, check to make
	// sure it exists, and fail fast if it doesn't.
	if err := s.namespaceExists(s.namespace); err != nil {
		return err
	}

	if err := s.initDiscoveryHelper(); err != nil {
		return err
	}

	if err := s.veleroResourcesExist(); err != nil {
		return err
	}

	s.checkNodeAgent()

	if err := s.initRepoManager(); err != nil {
		return err
	}

	markInProgressCRsFailed(s.ctx, s.mgr.GetConfig(), s.mgr.GetScheme(), s.namespace, s.logger)

	if err := s.runControllers(s.config.defaultVolumeSnapshotLocations); err != nil {
		return err
	}

	return nil
}

// namespaceExists returns nil if namespace can be successfully
// gotten from the Kubernetes API, or an error otherwise.
func (s *server) namespaceExists(namespace string) error {
	s.logger.WithField("namespace", namespace).Info("Checking existence of namespace.")

	if _, err := s.kubeClient.CoreV1().Namespaces().Get(s.ctx, namespace, metav1.GetOptions{}); err != nil {
		return errors.WithStack(err)
	}

	s.logger.WithField("namespace", namespace).Info("Namespace exists")
	return nil
}

// initDiscoveryHelper instantiates the server's discovery helper and spawns a
// goroutine to call Refresh() every 5 minutes.
func (s *server) initDiscoveryHelper() error {
	discoveryHelper, err := velerodiscovery.NewHelper(s.discoveryClient, s.logger)
	if err != nil {
		return err
	}
	s.discoveryHelper = discoveryHelper

	go wait.Until(
		func() {
			if err := discoveryHelper.Refresh(); err != nil {
				s.logger.WithError(err).Error("Error refreshing discovery")
			}
		},
		5*time.Minute,
		s.ctx.Done(),
	)

	return nil
}

// veleroResourcesExist checks for the existence of each Velero CRD via discovery
// and returns an error if any of them don't exist.
func (s *server) veleroResourcesExist() error {
	s.logger.Info("Checking existence of Velero custom resource definitions")

	// add more group versions whenever available
	gvResources := map[string]sets.String{
		velerov1api.SchemeGroupVersion.String():       velerov1api.CustomResourceKinds(),
		velerov2alpha1api.SchemeGroupVersion.String(): velerov2alpha1api.CustomResourceKinds(),
	}

	for _, lst := range s.discoveryHelper.Resources() {
		if resources, found := gvResources[lst.GroupVersion]; found {
			for _, resource := range lst.APIResources {
				s.logger.WithField("kind", resource.Kind).Info("Found custom resource")
				resources.Delete(resource.Kind)
			}
		}
	}

	var errs []error
	for gv, resources := range gvResources {
		for kind := range resources {
			errs = append(errs, errors.Errorf("custom resource %s not found in Velero API group %s", kind, gv))
		}
	}

	if len(errs) > 0 {
		errs = append(errs, errors.New("Velero custom resources not found - apply config/crd/v1/bases/*.yaml,config/crd/v2alpha1/bases*.yaml, to update the custom resource definitions"))
		return kubeerrs.NewAggregate(errs)
	}

	s.logger.Info("All Velero custom resource definitions exist")
	return nil
}

/*
High priorities:
  - Custom Resource Definitions come before Custom Resource so that they can be
    restored with their corresponding CRD.
  - Namespaces go second because all namespaced resources depend on them.
  - Storage Classes are needed to create PVs and PVCs correctly.
  - VolumeSnapshotClasses  are needed to provision volumes using volumesnapshots
  - VolumeSnapshotContents are needed as they contain the handle to the volume snapshot in the
    storage provider
  - VolumeSnapshots are needed to create PVCs using the VolumeSnapshot as their data source.
  - DataUploads need to restore before PVC for Snapshot DataMover to work, because PVC needs the DataUploadResults to create DataDownloads.
  - PVs go before PVCs because PVCs depend on them.
  - PVCs go before pods or controllers so they can be mounted as volumes.
  - Service accounts go before secrets so service account token secrets can be filled automatically.
  - Secrets and config maps go before pods or controllers so they can be mounted
    as volumes.
  - Limit ranges go before pods or controllers so pods can use them.
  - Pods go before controllers so they can be explicitly restored and potentially
    have pod volume restores run before controllers adopt the pods.
  - Replica sets go before deployments/other controllers so they can be explicitly
    restored and be adopted by controllers.
  - CAPI ClusterClasses go before Clusters.
  - Endpoints go before Services so no new Endpoints will be created
  - Services go before Clusters so they can be adopted by AKO-operator and no new Services will be created
    for the same clusters

Low priorities:
  - Tanzu ClusterBootstraps go last as it can reference any other kind of resources.
  - ClusterBootstraps go before CAPI Clusters otherwise a new default ClusterBootstrap object is created for the cluster
  - CAPI Clusters come before ClusterResourceSets because failing to do so means the CAPI controller-manager will panic.
    Both Clusters and ClusterResourceSets need to come before ClusterResourceSetBinding in order to properly restore workload clusters.
    See https://github.com/kubernetes-sigs/cluster-api/issues/4105
*/
var defaultRestorePriorities = restore.Priorities{
	HighPriorities: []string{
		"customresourcedefinitions",
		"namespaces",
		"storageclasses",
		"datauploads.velero.io",
		"volumesnapshotclass.snapshot.storage.k8s.io",
		"volumesnapshotcontents.snapshot.storage.k8s.io",
		"volumesnapshots.snapshot.storage.k8s.io",
		"persistentvolumes",
		"persistentvolumeclaims",
		"serviceaccounts",
		"secrets",
		"configmaps",
		"limitranges",
		"pods",
		// we fully qualify replicasets.apps because prior to Kubernetes 1.16, replicasets also
		// existed in the extensions API group, but we back up replicasets from "apps" so we want
		// to ensure that we prioritize restoring from "apps" too, since this is how they're stored
		// in the backup.
		"replicasets.apps",
		"clusterclasses.cluster.x-k8s.io",
		"endpoints",
		"services",
	},
	LowPriorities: []string{
		"clusterbootstraps.run.tanzu.vmware.com",
		"clusters.cluster.x-k8s.io",
		"clusterresourcesets.addons.cluster.x-k8s.io",
	},
}

func (s *server) checkNodeAgent() {
	// warn if node agent does not exist
	if err := nodeagent.IsRunning(s.ctx, s.kubeClient, s.namespace); err == nodeagent.ErrDaemonSetNotFound {
		s.logger.Warn("Velero node agent not found; pod volume backups/restores will not work until it's created")
	} else if err != nil {
		s.logger.WithError(errors.WithStack(err)).Warn("Error checking for existence of velero node agent")
	}
}

func (s *server) initRepoManager() error {
	// ensure the repo key secret is set up
	if err := repokey.EnsureCommonRepositoryKey(s.kubeClient.CoreV1(), s.namespace); err != nil {
		return err
	}

	s.repoLocker = repository.NewRepoLocker()
	s.repoEnsurer = repository.NewEnsurer(s.mgr.GetClient(), s.logger, s.config.resourceTimeout)

	s.repoManager = repository.NewManager(s.namespace, s.mgr.GetClient(), s.repoLocker, s.repoEnsurer, s.credentialFileStore, s.credentialSecretStore, s.logger)

	return nil
}

func (s *server) getCSIVolumeSnapshotListers() (vsLister snapshotv1listers.VolumeSnapshotLister, err error) {
	_, err = s.discoveryClient.ServerResourcesForGroupVersion(snapshotv1api.SchemeGroupVersion.String())
	switch {
	case apierrors.IsNotFound(err):
		// CSI is enabled, but the required CRDs aren't installed, so halt.
		s.logger.Warnf("The '%s' feature flag was specified, but CSI API group [%s] was not found.", velerov1api.CSIFeatureFlag, snapshotv1api.SchemeGroupVersion.String())
		err = nil
	case err == nil:
		wrapper := NewCSIInformerFactoryWrapper(s.csiSnapshotClient)

		s.logger.Debug("Creating CSI listers")
		// Access the wrapped factory directly here since we've already done the feature flag check above to know it's safe.
		vsLister = wrapper.factory.Snapshot().V1().VolumeSnapshots().Lister()

		// start the informers & and wait for the caches to sync
		wrapper.Start(s.ctx.Done())
		s.logger.Info("Waiting for informer caches to sync")
		csiCacheSyncResults := wrapper.WaitForCacheSync(s.ctx.Done())
		s.logger.Info("Done waiting for informer caches to sync")

		for informer, synced := range csiCacheSyncResults {
			if !synced {
				err = errors.Errorf("cache was not synced for informer %v", informer)
				return
			}
			s.logger.WithField("informer", informer).Info("Informer cache synced")
		}
	case err != nil:
		s.logger.Errorf("fail to find snapshot v1 schema: %s", err)
	}

	return vsLister, err
}

func (s *server) runControllers(defaultVolumeSnapshotLocations map[string]string) error {
	s.logger.Info("Starting controllers")

	go func() {
		metricsMux := http.NewServeMux()
		metricsMux.Handle("/metrics", promhttp.Handler())
		s.logger.Infof("Starting metric server at address [%s]", s.metricsAddress)
		server := &http.Server{
			Addr:              s.metricsAddress,
			Handler:           metricsMux,
			ReadHeaderTimeout: 3 * time.Second,
		}
		if err := server.ListenAndServe(); err != nil {
			s.logger.Fatalf("Failed to start metric server at [%s]: %v", s.metricsAddress, err)
		}
	}()
	s.metrics = metrics.NewServerMetrics()
	s.metrics.RegisterAllMetrics()
	// Initialize manual backup metrics
	s.metrics.InitSchedule("")

	newPluginManager := func(logger logrus.FieldLogger) clientmgmt.Manager {
		return clientmgmt.NewManager(logger, s.logLevel, s.pluginRegistry)
	}

	backupStoreGetter := persistence.NewObjectBackupStoreGetter(s.credentialFileStore)

	backupTracker := controller.NewBackupTracker()

	// By far, PodVolumeBackup, PodVolumeRestore, BackupStorageLocation controllers
	// are not included in --disable-controllers list.
	// This is because of PVB and PVR are used by node agent DaemonSet,
	// and BSL controller is mandatory for Velero to work.
	// Note: all runtime type controllers that can be disabled are grouped separately, below:
	enabledRuntimeControllers := map[string]struct{}{
		controller.Backup:              {},
		controller.BackupDeletion:      {},
		controller.BackupFinalizer:     {},
		controller.BackupOperations:    {},
		controller.BackupRepo:          {},
		controller.BackupSync:          {},
		controller.DownloadRequest:     {},
		controller.GarbageCollection:   {},
		controller.Restore:             {},
		controller.RestoreOperations:   {},
		controller.Schedule:            {},
		controller.ServerStatusRequest: {},
	}

	if s.config.restoreOnly {
		s.logger.Info("Restore only mode - not starting the backup, schedule, delete-backup, or GC controllers")
		s.config.disabledControllers = append(s.config.disabledControllers,
			controller.Backup,
			controller.BackupDeletion,
			controller.BackupFinalizer,
			controller.BackupOperations,
			controller.GarbageCollection,
			controller.Schedule,
		)
	}

	// Remove disabled controllers so they are not initialized. If a match is not found we want
	// to halt the system so the user knows this operation was not possible.
	if err := removeControllers(s.config.disabledControllers, enabledRuntimeControllers, s.logger); err != nil {
		log.Fatal(err, "unable to disable a controller")
	}

	// Enable BSL controller. No need to check whether it's enabled or not.
	bslr := controller.NewBackupStorageLocationReconciler(
		s.ctx,
		s.mgr.GetClient(),
		storage.DefaultBackupLocationInfo{
			StorageLocation:           s.config.defaultBackupLocation,
			ServerValidationFrequency: s.config.storeValidationFrequency,
		},
		newPluginManager,
		backupStoreGetter,
		s.logger,
	)
	if err := bslr.SetupWithManager(s.mgr); err != nil {
		s.logger.Fatal(err, "unable to create controller", "controller", controller.BackupStorageLocation)
	}

	if _, ok := enabledRuntimeControllers[controller.Backup]; ok {
		backupper, err := backup.NewKubernetesBackupper(
			s.mgr.GetClient(),
			s.discoveryHelper,
			client.NewDynamicFactory(s.dynamicClient),
			podexec.NewPodCommandExecutor(s.kubeClientConfig, s.kubeClient.CoreV1().RESTClient()),
			podvolume.NewBackupperFactory(
				s.repoLocker,
				s.repoEnsurer,
				s.veleroClient,
				s.kubeClient.CoreV1(),
				s.kubeClient.CoreV1(),
				s.kubeClient.CoreV1(),
				s.logger,
			),
			s.config.podVolumeOperationTimeout,
			s.config.defaultVolumesToFsBackup,
			s.config.clientPageSize,
			s.config.uploaderType,
		)
		cmd.CheckError(err)
		if err := controller.NewBackupReconciler(
			s.ctx,
			s.discoveryHelper,
			backupper,
			s.logger,
			s.logLevel,
			newPluginManager,
			backupTracker,
			s.mgr.GetClient(),
			s.config.defaultBackupLocation,
			s.config.defaultVolumesToFsBackup,
			s.config.defaultBackupTTL,
			s.config.defaultCSISnapshotTimeout,
			s.config.resourceTimeout,
			s.config.defaultItemOperationTimeout,
			defaultVolumeSnapshotLocations,
			s.metrics,
			backupStoreGetter,
			s.config.formatFlag.Parse(),
			s.csiSnapshotLister,
			s.csiSnapshotClient,
			s.credentialFileStore,
			s.config.maxConcurrentK8SConnections,
			s.config.defaultSnapshotMoveData,
			s.config.dmSnapshotToRetain,
		).SetupWithManager(s.mgr); err != nil {
			s.logger.Fatal(err, "unable to create controller", "controller", controller.Backup)
		}
	}

	if _, ok := enabledRuntimeControllers[controller.BackupDeletion]; ok {
		if err := controller.NewBackupDeletionReconciler(
			s.logger,
			s.mgr.GetClient(),
			backupTracker,
			s.repoManager,
			s.metrics,
			s.discoveryHelper,
			newPluginManager,
			backupStoreGetter,
			s.credentialFileStore,
		).SetupWithManager(s.mgr); err != nil {
			s.logger.Fatal(err, "unable to create controller", "controller", controller.BackupDeletion)
		}
	}

	backupOpsMap := itemoperationmap.NewBackupItemOperationsMap()
	if _, ok := enabledRuntimeControllers[controller.BackupOperations]; ok {
		r := controller.NewBackupOperationsReconciler(
			s.logger,
			s.mgr.GetClient(),
			s.config.itemOperationSyncFrequency,
			newPluginManager,
			backupStoreGetter,
			s.metrics,
			backupOpsMap,
		)
		if err := r.SetupWithManager(s.mgr); err != nil {
			s.logger.Fatal(err, "unable to create controller", "controller", controller.BackupOperations)
		}
	}

	if _, ok := enabledRuntimeControllers[controller.BackupFinalizer]; ok {
		backupper, err := backup.NewKubernetesBackupper(
			s.mgr.GetClient(),
			s.discoveryHelper,
			client.NewDynamicFactory(s.dynamicClient),
			podexec.NewPodCommandExecutor(s.kubeClientConfig, s.kubeClient.CoreV1().RESTClient()),
			podvolume.NewBackupperFactory(
				s.repoLocker,
				s.repoEnsurer,
				s.veleroClient,
				s.kubeClient.CoreV1(),
				s.kubeClient.CoreV1(),
				s.kubeClient.CoreV1(),
				s.logger,
			),
			s.config.podVolumeOperationTimeout,
			s.config.defaultVolumesToFsBackup,
			s.config.clientPageSize,
			s.config.uploaderType,
		)
		cmd.CheckError(err)
		r := controller.NewBackupFinalizerReconciler(
			s.mgr.GetClient(),
			clock.RealClock{},
			backupper,
			newPluginManager,
			backupTracker,
			backupStoreGetter,
			s.logger,
			s.metrics,
		)
		if err := r.SetupWithManager(s.mgr); err != nil {
			s.logger.Fatal(err, "unable to create controller", "controller", controller.BackupFinalizer)
		}
	}

	if _, ok := enabledRuntimeControllers[controller.BackupRepo]; ok {
		if err := controller.NewBackupRepoReconciler(s.namespace, s.logger, s.mgr.GetClient(), s.config.repoMaintenanceFrequency, s.repoManager).SetupWithManager(s.mgr); err != nil {
			s.logger.Fatal(err, "unable to create controller", "controller", controller.BackupRepo)
		}
	}

	if _, ok := enabledRuntimeControllers[controller.BackupSync]; ok {
		syncPeriod := s.config.backupSyncPeriod
		if syncPeriod <= 0 {
			syncPeriod = time.Minute
		}

		backupSyncReconciler := controller.NewBackupSyncReconciler(
			s.mgr.GetClient(),
			s.namespace,
			syncPeriod,
			newPluginManager,
			backupStoreGetter,
			s.logger,
		)
		if err := backupSyncReconciler.SetupWithManager(s.mgr); err != nil {
			s.logger.Fatal(err, " unable to create controller ", "controller ", controller.BackupSync)
		}
	}

	restoreOpsMap := itemoperationmap.NewRestoreItemOperationsMap()
	if _, ok := enabledRuntimeControllers[controller.RestoreOperations]; ok {
		r := controller.NewRestoreOperationsReconciler(
			s.logger,
			s.namespace,
			s.mgr.GetClient(),
			s.config.itemOperationSyncFrequency,
			newPluginManager,
			backupStoreGetter,
			s.metrics,
			restoreOpsMap,
		)
		if err := r.SetupWithManager(s.mgr); err != nil {
			s.logger.Fatal(err, "unable to create controller", "controller", controller.RestoreOperations)
		}
	}

	if _, ok := enabledRuntimeControllers[controller.DownloadRequest]; ok {
		r := controller.NewDownloadRequestReconciler(
			s.mgr.GetClient(),
			clock.RealClock{},
			newPluginManager,
			backupStoreGetter,
			s.logger,
			backupOpsMap,
			restoreOpsMap,
		)
		if err := r.SetupWithManager(s.mgr); err != nil {
			s.logger.Fatal(err, "unable to create controller", "controller", controller.DownloadRequest)
		}
	}

	if _, ok := enabledRuntimeControllers[controller.GarbageCollection]; ok {
		r := controller.NewGCReconciler(s.logger, s.mgr.GetClient(), s.config.garbageCollectionFrequency)
		if err := r.SetupWithManager(s.mgr); err != nil {
			s.logger.Fatal(err, "unable to create controller", "controller", controller.GarbageCollection)
		}
	}

	if _, ok := enabledRuntimeControllers[controller.Restore]; ok {
		restorer, err := restore.NewKubernetesRestorer(
			s.discoveryHelper,
			client.NewDynamicFactory(s.dynamicClient),
			s.config.restoreResourcePriorities,
			s.kubeClient.CoreV1().Namespaces(),
			podvolume.NewRestorerFactory(
				s.repoLocker,
				s.repoEnsurer,
				s.veleroClient,
				s.kubeClient.CoreV1(),
				s.kubeClient.CoreV1(),
				s.kubeClient,
				s.logger,
			),
			s.config.podVolumeOperationTimeout,
			s.config.resourceTerminatingTimeout,
			s.config.resourceTimeout,
			s.logger,
			podexec.NewPodCommandExecutor(s.kubeClientConfig, s.kubeClient.CoreV1().RESTClient()),
			s.kubeClient.CoreV1().RESTClient(),
			s.credentialFileStore,
			s.mgr.GetClient(),
		)

		cmd.CheckError(err)

		r := controller.NewRestoreReconciler(
			s.ctx,
			s.namespace,
			restorer,
			s.mgr.GetClient(),
			s.logger,
			s.logLevel,
			newPluginManager,
			backupStoreGetter,
			s.metrics,
			s.config.formatFlag.Parse(),
			s.config.defaultItemOperationTimeout,
			s.config.disableInformerCache,
		)

		if err = r.SetupWithManager(s.mgr); err != nil {
			s.logger.Fatal(err, "fail to create controller", "controller", controller.Restore)
		}
	}

	if _, ok := enabledRuntimeControllers[controller.Schedule]; ok {
		if err := controller.NewScheduleReconciler(s.namespace, s.logger, s.mgr.GetClient(), s.metrics).SetupWithManager(s.mgr); err != nil {
			s.logger.Fatal(err, "unable to create controller", "controller", controller.Schedule)
		}
	}

	if _, ok := enabledRuntimeControllers[controller.ServerStatusRequest]; ok {
		if err := controller.NewServerStatusRequestReconciler(
			s.ctx,
			s.mgr.GetClient(),
			s.pluginRegistry,
			clock.RealClock{},
			s.logger,
		).SetupWithManager(s.mgr); err != nil {
			s.logger.Fatal(err, "unable to create controller", "controller", controller.ServerStatusRequest)
		}
	}

	s.logger.Info("Server starting...")

	if err := s.mgr.Start(s.ctx); err != nil {
		s.logger.Fatal("Problem starting manager", err)
	}
	return nil
}

// removeControllers will remove any controller listed to be disabled from the list
// of controllers to be initialized. It will check the runtime controllers. If a match
// wasn't found and it returns an error.
func removeControllers(disabledControllers []string, enabledRuntimeControllers map[string]struct{}, logger logrus.FieldLogger) error {
	for _, controllerName := range disabledControllers {
		if _, ok := enabledRuntimeControllers[controllerName]; ok {
			logger.Infof("Disabling controller: %s", controllerName)
			delete(enabledRuntimeControllers, controllerName)
		} else {
			msg := fmt.Sprintf("Invalid value for --disable-controllers flag provided: %s. Valid values are: %s", controllerName, strings.Join(controller.DisableableControllers, ","))
			return errors.New(msg)
		}
	}
	return nil
}

func (s *server) runProfiler() {
	mux := http.NewServeMux()
	mux.HandleFunc("/debug/pprof/", pprof.Index)
	mux.HandleFunc("/debug/pprof/cmdline", pprof.Cmdline)
	mux.HandleFunc("/debug/pprof/profile", pprof.Profile)
	mux.HandleFunc("/debug/pprof/symbol", pprof.Symbol)
	mux.HandleFunc("/debug/pprof/trace", pprof.Trace)

	server := &http.Server{
		Addr:              s.config.profilerAddress,
		Handler:           mux,
		ReadHeaderTimeout: 3 * time.Second,
	}
	if err := server.ListenAndServe(); err != nil {
		s.logger.WithError(errors.WithStack(err)).Error("error running profiler http server")
	}
}

// CSIInformerFactoryWrapper is a proxy around the CSI SharedInformerFactory that checks the CSI feature flag before performing operations.
type CSIInformerFactoryWrapper struct {
	factory snapshotv1informers.SharedInformerFactory
}

func NewCSIInformerFactoryWrapper(c snapshotv1client.Interface) *CSIInformerFactoryWrapper {
	// If no namespace is specified, all namespaces are watched.
	// This is desirable for VolumeSnapshots, as we want to query for all VolumeSnapshots across all namespaces using this informer
	w := &CSIInformerFactoryWrapper{}

	if features.IsEnabled(velerov1api.CSIFeatureFlag) {
		w.factory = snapshotv1informers.NewSharedInformerFactoryWithOptions(c, 0)
	}
	return w
}

// Start proxies the Start call to the CSI SharedInformerFactory.
func (w *CSIInformerFactoryWrapper) Start(stopCh <-chan struct{}) {
	if features.IsEnabled(velerov1api.CSIFeatureFlag) {
		w.factory.Start(stopCh)
	}
}

// WaitForCacheSync proxies the WaitForCacheSync call to the CSI SharedInformerFactory.
func (w *CSIInformerFactoryWrapper) WaitForCacheSync(stopCh <-chan struct{}) map[reflect.Type]bool {
	if features.IsEnabled(velerov1api.CSIFeatureFlag) {
		return w.factory.WaitForCacheSync(stopCh)
	}
	return nil
}

// if there is a restarting during the reconciling of backups/restores/etc, these CRs may be stuck in progress status
// markInProgressCRsFailed tries to mark the in progress CRs as failed when starting the server to avoid the issue
func markInProgressCRsFailed(ctx context.Context, cfg *rest.Config, scheme *runtime.Scheme, namespace string, log logrus.FieldLogger) {
	// the function is called before starting the controller manager, the embedded client isn't ready to use, so create a new one here
	client, err := ctrlclient.New(cfg, ctrlclient.Options{Scheme: scheme})
	if err != nil {
		log.WithError(errors.WithStack(err)).Error("failed to create client")
		return
	}

	markInProgressBackupsFailed(ctx, client, namespace, log)

	markInProgressRestoresFailed(ctx, client, namespace, log)
}

func markInProgressBackupsFailed(ctx context.Context, client ctrlclient.Client, namespace string, log logrus.FieldLogger) {
	backups := &velerov1api.BackupList{}
	if err := client.List(ctx, backups, &ctrlclient.MatchingFields{"metadata.namespace": namespace}); err != nil {
		log.WithError(errors.WithStack(err)).Error("failed to list backups")
		return
	}

	for i, backup := range backups.Items {
		if backup.Status.Phase != velerov1api.BackupPhaseInProgress && backup.Status.Phase != velerov1api.BackupPhaseWaitingForPluginOperations {
			log.Debugf("the status of backup %q is %q, skip", backup.GetName(), backup.Status.Phase)
			continue
		}
		updated := backup.DeepCopy()
		updated.Status.Phase = velerov1api.BackupPhaseFailed
		updated.Status.FailureReason = fmt.Sprintf("found a backup with status %q during the server starting, mark it as %q", velerov1api.BackupPhaseInProgress, updated.Status.Phase)
		updated.Status.CompletionTimestamp = &metav1.Time{Time: time.Now()}
		if err := client.Patch(ctx, updated, ctrlclient.MergeFrom(&backups.Items[i])); err != nil {
			log.WithError(errors.WithStack(err)).Errorf("failed to patch backup %q", backup.GetName())
			continue
		}
		log.WithField("backup", backup.GetName()).Warn(updated.Status.FailureReason)
		markDataUploadsCancel(ctx, client, backup, log)
	}
}

func markInProgressRestoresFailed(ctx context.Context, client ctrlclient.Client, namespace string, log logrus.FieldLogger) {
	restores := &velerov1api.RestoreList{}
	if err := client.List(ctx, restores, &ctrlclient.MatchingFields{"metadata.namespace": namespace}); err != nil {
		log.WithError(errors.WithStack(err)).Error("failed to list restores")
		return
	}
	for i, restore := range restores.Items {
		if restore.Status.Phase != velerov1api.RestorePhaseInProgress && restore.Status.Phase != velerov1api.RestorePhaseWaitingForPluginOperations {
			log.Debugf("the status of restore %q is %q, skip", restore.GetName(), restore.Status.Phase)
			continue
		}
		updated := restore.DeepCopy()
		updated.Status.Phase = velerov1api.RestorePhaseFailed
		updated.Status.FailureReason = fmt.Sprintf("found a restore with status %q during the server starting, mark it as %q", velerov1api.RestorePhaseInProgress, updated.Status.Phase)
		updated.Status.CompletionTimestamp = &metav1.Time{Time: time.Now()}
		if err := client.Patch(ctx, updated, ctrlclient.MergeFrom(&restores.Items[i])); err != nil {
			log.WithError(errors.WithStack(err)).Errorf("failed to patch restore %q", restore.GetName())
			continue
		}
		log.WithField("restore", restore.GetName()).Warn(updated.Status.FailureReason)
		markDataDownloadsCancel(ctx, client, restore, log)
	}
}

func markDataUploadsCancel(ctx context.Context, client ctrlclient.Client, backup velerov1api.Backup, log logrus.FieldLogger) {
	dataUploads := &velerov2alpha1api.DataUploadList{}

	if err := client.List(ctx, dataUploads, &ctrlclient.MatchingFields{"metadata.namespace": backup.GetNamespace()}, &ctrlclient.MatchingLabels{velerov1api.BackupUIDLabel: string(backup.GetUID())}); err != nil {
		log.WithError(errors.WithStack(err)).Error("failed to list dataUploads")
		return
	}

	for i := range dataUploads.Items {
		du := dataUploads.Items[i]
		if du.Status.Phase == velerov2alpha1api.DataUploadPhaseAccepted ||
			du.Status.Phase == velerov2alpha1api.DataUploadPhasePrepared ||
			du.Status.Phase == velerov2alpha1api.DataUploadPhaseInProgress {
			err := controller.UpdateDataUploadWithRetry(ctx, client, types.NamespacedName{Namespace: du.Namespace, Name: du.Name}, log.WithField("dataupload", du.Name),
				func(dataUpload *velerov2alpha1api.DataUpload) {
					dataUpload.Spec.Cancel = true
					dataUpload.Status.Message = fmt.Sprintf("found a dataupload with status %q during the velero server starting, mark it as cancel", du.Status.Phase)
				})

			if err != nil {
				log.WithError(errors.WithStack(err)).Errorf("failed to mark dataupload %q cancel", du.GetName())
				continue
			}
			log.WithField("dataupload", du.GetName()).Warn(du.Status.Message)
		}
	}
}

func markDataDownloadsCancel(ctx context.Context, client ctrlclient.Client, restore velerov1api.Restore, log logrus.FieldLogger) {
	dataDownloads := &velerov2alpha1api.DataDownloadList{}

	if err := client.List(ctx, dataDownloads, &ctrlclient.MatchingFields{"metadata.namespace": restore.GetNamespace()}, &ctrlclient.MatchingLabels{velerov1api.RestoreUIDLabel: string(restore.GetUID())}); err != nil {
		log.WithError(errors.WithStack(err)).Error("failed to list dataDownloads")
		return
	}

	for i := range dataDownloads.Items {
		dd := dataDownloads.Items[i]
		if dd.Status.Phase == velerov2alpha1api.DataDownloadPhaseAccepted ||
			dd.Status.Phase == velerov2alpha1api.DataDownloadPhasePrepared ||
			dd.Status.Phase == velerov2alpha1api.DataDownloadPhaseInProgress {
			err := controller.UpdateDataDownloadWithRetry(ctx, client, types.NamespacedName{Namespace: dd.Namespace, Name: dd.Name}, log.WithField("datadownload", dd.Name),
				func(dataDownload *velerov2alpha1api.DataDownload) {
					dataDownload.Spec.Cancel = true
					dataDownload.Status.Message = fmt.Sprintf("found a datadownload with status %q during the velero server starting, mark it as cancel", dd.Status.Phase)
				})

			if err != nil {
				log.WithError(errors.WithStack(err)).Errorf("failed to mark datadownload %q cancel", dd.GetName())
				continue
			}
			log.WithField("datadownload", dd.GetName()).Warn(dd.Status.Message)
		}
	}
}<|MERGE_RESOLUTION|>--- conflicted
+++ resolved
@@ -241,12 +241,8 @@
 	command.Flags().DurationVar(&config.resourceTimeout, "resource-timeout", config.resourceTimeout, "How long to wait for resource processes which are not covered by other specific timeout parameters. Default is 10 minutes.")
 	command.Flags().IntVar(&config.maxConcurrentK8SConnections, "max-concurrent-k8s-connections", config.maxConcurrentK8SConnections, "Max concurrent connections number that Velero can create with kube-apiserver. Default is 30.")
 	command.Flags().BoolVar(&config.defaultSnapshotMoveData, "default-snapshot-move-data", config.defaultSnapshotMoveData, "Move data by default for all snapshots supporting data movement.")
-<<<<<<< HEAD
-	command.Flags().BoolVar(&config.disableInformerCache, "disable-informer-cache", config.disableInformerCache, "Disable informer cache for Get calls on restore. WIth this enabled, it will speed up restore in cases where there are backup resources which already exist in the cluster, but for very large clusters this will increase velero memory usage. Default is false (don't disable).")
+	command.Flags().BoolVar(&config.disableInformerCache, "disable-informer-cache", config.disableInformerCache, "Disable informer cache for Get calls on restore. With this enabled, it will speed up restore in cases where there are backup resources which already exist in the cluster, but for very large clusters this will increase velero memory usage. Default is false (don't disable).")
 	command.Flags().IntVar(&config.dmSnapshotToRetain, "data-mover-snapshot-to-retain", config.dmSnapshotToRetain, "Number of data mover snapshots to retain.")
-=======
-	command.Flags().BoolVar(&config.disableInformerCache, "disable-informer-cache", config.disableInformerCache, "Disable informer cache for Get calls on restore. With this enabled, it will speed up restore in cases where there are backup resources which already exist in the cluster, but for very large clusters this will increase velero memory usage. Default is false (don't disable).")
->>>>>>> 1e0fc77e
 
 	return command
 }
