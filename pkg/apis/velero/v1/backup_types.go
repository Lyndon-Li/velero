/*
Copyright 2020 the Velero contributors.

Licensed under the Apache License, Version 2.0 (the "License");
you may not use this file except in compliance with the License.
You may obtain a copy of the License at

    http://www.apache.org/licenses/LICENSE-2.0

Unless required by applicable law or agreed to in writing, software
distributed under the License is distributed on an "AS IS" BASIS,
WITHOUT WARRANTIES OR CONDITIONS OF ANY KIND, either express or implied.
See the License for the specific language governing permissions and
limitations under the License.
*/

package v1

import (
	v1 "k8s.io/api/core/v1"
	metav1 "k8s.io/apimachinery/pkg/apis/meta/v1"
)

type Metadata struct {
	Labels map[string]string `json:"labels,omitempty"`
}

// BackupSpec defines the specification for a Velero backup.
type BackupSpec struct {
	// +optional
	Metadata `json:"metadata,omitempty"`
	// IncludedNamespaces is a slice of namespace names to include objects
	// from. If empty, all namespaces are included.
	// +optional
	// +nullable
	IncludedNamespaces []string `json:"includedNamespaces,omitempty"`

	// ExcludedNamespaces contains a list of namespaces that are not
	// included in the backup.
	// +optional
	// +nullable
	ExcludedNamespaces []string `json:"excludedNamespaces,omitempty"`

	// IncludedResources is a slice of resource names to include
	// in the backup. If empty, all resources are included.
	// +optional
	// +nullable
	IncludedResources []string `json:"includedResources,omitempty"`

	// ExcludedResources is a slice of resource names that are not
	// included in the backup.
	// +optional
	// +nullable
	ExcludedResources []string `json:"excludedResources,omitempty"`

	// IncludedClusterScopeResources is a slice of cluster scope
	// resource type names to include in the backup.
	// If set to "*", all cluster scope resource types are included.
	// The default value is empty, which means only related cluster
	// scope resources are included.
	// +optional
	// +nullable
	IncludedClusterScopeResources []string `json:"includedClusterScopeResources,omitempty"`

	// ExcludedClusterScopeResources is a slice of cluster scope
	// resource type names to exclude from the backup.
	// If set to "*", all cluster scope resource types are excluded.
	// +optional
	// +nullable
	ExcludedClusterScopeResources []string `json:"excludedClusterScopeResources,omitempty"`

	// IncludedNamespacedResources is a slice of namespace scope
	// resource type names to include in the backup.
	// The default value is "*".
	// +optional
	// +nullable
	IncludedNamespacedResources []string `json:"includedNamespacedResources,omitempty"`

	// ExcludedNamespacedResources is a slice of namespace scope
	// resource type names to exclude from the backup.
	// If set to "*", all namespace scope resource types are excluded.
	// +optional
	// +nullable
	ExcludedNamespacedResources []string `json:"excludedNamespacedResources,omitempty"`

	// LabelSelector is a metav1.LabelSelector to filter with
	// when adding individual objects to the backup. If empty
	// or nil, all objects are included. Optional.
	// +optional
	// +nullable
	LabelSelector *metav1.LabelSelector `json:"labelSelector,omitempty"`

	// OrLabelSelectors is list of metav1.LabelSelector to filter with
	// when adding individual objects to the backup. If multiple provided
	// they will be joined by the OR operator. LabelSelector as well as
	// OrLabelSelectors cannot co-exist in backup request, only one of them
	// can be used.
	// +optional
	// +nullable
	OrLabelSelectors []*metav1.LabelSelector `json:"orLabelSelectors,omitempty"`

	// SnapshotVolumes specifies whether to take snapshots
	// of any PV's referenced in the set of objects included
	// in the Backup.
	// +optional
	// +nullable
	SnapshotVolumes *bool `json:"snapshotVolumes,omitempty"`

	// TTL is a time.Duration-parseable string describing how long
	// the Backup should be retained for.
	// +optional
	TTL metav1.Duration `json:"ttl,omitempty"`

	// IncludeClusterResources specifies whether cluster-scoped resources
	// should be included for consideration in the backup.
	// +optional
	// +nullable
	IncludeClusterResources *bool `json:"includeClusterResources,omitempty"`

	// Hooks represent custom behaviors that should be executed at different phases of the backup.
	// +optional
	Hooks BackupHooks `json:"hooks,omitempty"`

	// StorageLocation is a string containing the name of a BackupStorageLocation where the backup should be stored.
	// +optional
	StorageLocation string `json:"storageLocation,omitempty"`

	// VolumeSnapshotLocations is a list containing names of VolumeSnapshotLocations associated with this backup.
	// +optional
	VolumeSnapshotLocations []string `json:"volumeSnapshotLocations,omitempty"`

	// DefaultVolumesToRestic specifies whether restic should be used to take a
	// backup of all pod volumes by default.
	//
	// Deprecated: this field is no longer used and will be removed entirely in future. Use DefaultVolumesToFsBackup instead.
	// +optional
	// +nullable
	DefaultVolumesToRestic *bool `json:"defaultVolumesToRestic,omitempty"`

	// DefaultVolumesToFsBackup specifies whether pod volume file system backup should be used
	// for all volumes by default.
	// +optional
	// +nullable
	DefaultVolumesToFsBackup *bool `json:"defaultVolumesToFsBackup,omitempty"`

	// OrderedResources specifies the backup order of resources of specific Kind.
	// The map key is the resource name and value is a list of object names separated by commas.
	// Each resource name has format "namespace/objectname".  For cluster resources, simply use "objectname".
	// +optional
	// +nullable
	OrderedResources map[string]string `json:"orderedResources,omitempty"`

	// CSISnapshotTimeout specifies the time used to wait for CSI VolumeSnapshot status turns to
	// ReadyToUse during creation, before returning error as timeout.
	// The default value is 10 minute.
	// +optional
	CSISnapshotTimeout metav1.Duration `json:"csiSnapshotTimeout,omitempty"`

	// ItemOperationTimeout specifies the time used to wait for asynchronous BackupItemAction operations
	// The default value is 1 hour.
	// +optional
	ItemOperationTimeout metav1.Duration `json:"itemOperationTimeout,omitempty"`
<<<<<<< HEAD

	// SnapshotMoveData specifies whether snapshot data should be moved
	// +optional
	// +nullable
	SnapshotMoveData *bool `json:"snapshotMoveData,omitempty"`

	// DataMover specifies the data mover to be used by the backup.
	// If DataMover is "" or "velero", the built-in data mover will be used.
	// +optional
	DataMover string `json:"datamover,omitempty"`
=======
	// ResourcePolicies specifies the referenced resource policies that backup should follow
	// +optional
	ResourcePolicies *v1.TypedLocalObjectReference `json:"resourcePolices,omitempty"`
>>>>>>> 4de4d378
}

// BackupHooks contains custom behaviors that should be executed at different phases of the backup.
type BackupHooks struct {
	// Resources are hooks that should be executed when backing up individual instances of a resource.
	// +optional
	// +nullable
	Resources []BackupResourceHookSpec `json:"resources,omitempty"`
}

// BackupResourceHookSpec defines one or more BackupResourceHooks that should be executed based on
// the rules defined for namespaces, resources, and label selector.
type BackupResourceHookSpec struct {
	// Name is the name of this hook.
	Name string `json:"name"`

	// IncludedNamespaces specifies the namespaces to which this hook spec applies. If empty, it applies
	// to all namespaces.
	// +optional
	// +nullable
	IncludedNamespaces []string `json:"includedNamespaces,omitempty"`

	// ExcludedNamespaces specifies the namespaces to which this hook spec does not apply.
	// +optional
	// +nullable
	ExcludedNamespaces []string `json:"excludedNamespaces,omitempty"`

	// IncludedResources specifies the resources to which this hook spec applies. If empty, it applies
	// to all resources.
	// +optional
	// +nullable
	IncludedResources []string `json:"includedResources,omitempty"`

	// ExcludedResources specifies the resources to which this hook spec does not apply.
	// +optional
	// +nullable
	ExcludedResources []string `json:"excludedResources,omitempty"`

	// LabelSelector, if specified, filters the resources to which this hook spec applies.
	// +optional
	// +nullable
	LabelSelector *metav1.LabelSelector `json:"labelSelector,omitempty"`

	// PreHooks is a list of BackupResourceHooks to execute prior to storing the item in the backup.
	// These are executed before any "additional items" from item actions are processed.
	// +optional
	PreHooks []BackupResourceHook `json:"pre,omitempty"`

	// PostHooks is a list of BackupResourceHooks to execute after storing the item in the backup.
	// These are executed after all "additional items" from item actions are processed.
	// +optional
	PostHooks []BackupResourceHook `json:"post,omitempty"`
}

// BackupResourceHook defines a hook for a resource.
type BackupResourceHook struct {
	// Exec defines an exec hook.
	Exec *ExecHook `json:"exec"`
}

// ExecHook is a hook that uses the pod exec API to execute a command in a container in a pod.
type ExecHook struct {
	// Container is the container in the pod where the command should be executed. If not specified,
	// the pod's first container is used.
	// +optional
	Container string `json:"container,omitempty"`

	// Command is the command and arguments to execute.
	// +kubebuilder:validation:MinItems=1
	Command []string `json:"command"`

	// OnError specifies how Velero should behave if it encounters an error executing this hook.
	// +optional
	OnError HookErrorMode `json:"onError,omitempty"`

	// Timeout defines the maximum amount of time Velero should wait for the hook to complete before
	// considering the execution a failure.
	// +optional
	Timeout metav1.Duration `json:"timeout,omitempty"`
}

// HookErrorMode defines how Velero should treat an error from a hook.
// +kubebuilder:validation:Enum=Continue;Fail
type HookErrorMode string

const (
	// HookErrorModeContinue means that an error from a hook is acceptable, and the backup can
	// proceed.
	HookErrorModeContinue HookErrorMode = "Continue"

	// HookErrorModeFail means that an error from a hook is problematic, and the backup should be in
	// error.
	HookErrorModeFail HookErrorMode = "Fail"
)

// BackupPhase is a string representation of the lifecycle phase
// of a Velero backup.
// +kubebuilder:validation:Enum=New;FailedValidation;InProgress;WaitingForPluginOperations;WaitingForPluginOperationsPartiallyFailed;Finalizing;FinalizingPartiallyFailed;Completed;PartiallyFailed;Failed;Deleting
type BackupPhase string

const (
	// BackupPhaseNew means the backup has been created but not
	// yet processed by the BackupController.
	BackupPhaseNew BackupPhase = "New"

	// BackupPhaseFailedValidation means the backup has failed
	// the controller's validations and therefore will not run.
	BackupPhaseFailedValidation BackupPhase = "FailedValidation"

	// BackupPhaseInProgress means the backup is currently executing.
	BackupPhaseInProgress BackupPhase = "InProgress"

	// BackupPhaseWaitingForPluginOperations means the backup of
	// Kubernetes resources, creation of snapshots, and other
	// async plugin operations was successful and snapshot data is
	// currently uploading or other plugin operations are still
	// ongoing.  The backup is not usable yet.
	BackupPhaseWaitingForPluginOperations BackupPhase = "WaitingForPluginOperations"

	// BackupPhaseWaitingForPluginOperationsPartiallyFailed means
	// the backup of Kubernetes resources, creation of snapshots,
	// and other async plugin operations partially failed (final
	// phase will be PartiallyFailed) and snapshot data is
	// currently uploading or other plugin operations are still
	// ongoing.  The backup is not usable yet.
	BackupPhaseWaitingForPluginOperationsPartiallyFailed BackupPhase = "WaitingForPluginOperationsPartiallyFailed"

	// BackupPhaseFinalizing means the backup of
	// Kubernetes resources, creation of snapshots, and other
	// async plugin operations were successful and snapshot upload and
	// other plugin operations are now complete, but the Backup is awaiting
	// final update of resources modified during async operations.
	// The backup is not usable yet.
	BackupPhaseFinalizing BackupPhase = "Finalizing"

	// BackupPhaseFinalizingPartiallyFailed means the backup of
	// Kubernetes resources, creation of snapshots, and other
	// async plugin operations were successful and snapshot upload and
	// other plugin operations are now complete, but one or more errors
	// occurred during backup or async operation processing, and the
	// Backup is awaiting final update of resources modified during async
	// operations. The backup is not usable yet.
	BackupPhaseFinalizingPartiallyFailed BackupPhase = "FinalizingPartiallyFailed"

	// BackupPhaseCompleted means the backup has run successfully without
	// errors.
	BackupPhaseCompleted BackupPhase = "Completed"

	// BackupPhasePartiallyFailed means the backup has run to completion
	// but encountered 1+ errors backing up individual items.
	BackupPhasePartiallyFailed BackupPhase = "PartiallyFailed"

	// BackupPhaseFailed means the backup ran but encountered an error that
	// prevented it from completing successfully.
	BackupPhaseFailed BackupPhase = "Failed"

	// BackupPhaseDeleting means the backup and all its associated data are being deleted.
	BackupPhaseDeleting BackupPhase = "Deleting"
)

// BackupStatus captures the current status of a Velero backup.
type BackupStatus struct {
	// Version is the backup format major version.
	// Deprecated: Please see FormatVersion
	// +optional
	Version int `json:"version,omitempty"`

	// FormatVersion is the backup format version, including major, minor, and patch version.
	// +optional
	FormatVersion string `json:"formatVersion,omitempty"`

	// Expiration is when this Backup is eligible for garbage-collection.
	// +optional
	// +nullable
	Expiration *metav1.Time `json:"expiration,omitempty"`

	// Phase is the current state of the Backup.
	// +optional
	Phase BackupPhase `json:"phase,omitempty"`

	// ValidationErrors is a slice of all validation errors (if
	// applicable).
	// +optional
	// +nullable
	ValidationErrors []string `json:"validationErrors,omitempty"`

	// StartTimestamp records the time a backup was started.
	// Separate from CreationTimestamp, since that value changes
	// on restores.
	// The server's time is used for StartTimestamps
	// +optional
	// +nullable
	StartTimestamp *metav1.Time `json:"startTimestamp,omitempty"`

	// CompletionTimestamp records the time a backup was completed.
	// Completion time is recorded even on failed backups.
	// Completion time is recorded before uploading the backup object.
	// The server's time is used for CompletionTimestamps
	// +optional
	// +nullable
	CompletionTimestamp *metav1.Time `json:"completionTimestamp,omitempty"`

	// VolumeSnapshotsAttempted is the total number of attempted
	// volume snapshots for this backup.
	// +optional
	VolumeSnapshotsAttempted int `json:"volumeSnapshotsAttempted,omitempty"`

	// VolumeSnapshotsCompleted is the total number of successfully
	// completed volume snapshots for this backup.
	// +optional
	VolumeSnapshotsCompleted int `json:"volumeSnapshotsCompleted,omitempty"`

	// FailureReason is an error that caused the entire backup to fail.
	// +optional
	FailureReason string `json:"failureReason,omitempty"`

	// Warnings is a count of all warning messages that were generated during
	// execution of the backup. The actual warnings are in the backup's log
	// file in object storage.
	// +optional
	Warnings int `json:"warnings,omitempty"`

	// Errors is a count of all error messages that were generated during
	// execution of the backup.  The actual errors are in the backup's log
	// file in object storage.
	// +optional
	Errors int `json:"errors,omitempty"`

	// Progress contains information about the backup's execution progress. Note
	// that this information is best-effort only -- if Velero fails to update it
	// during a backup for any reason, it may be inaccurate/stale.
	// +optional
	// +nullable
	Progress *BackupProgress `json:"progress,omitempty"`

	// CSIVolumeSnapshotsAttempted is the total number of attempted
	// CSI VolumeSnapshots for this backup.
	// +optional
	CSIVolumeSnapshotsAttempted int `json:"csiVolumeSnapshotsAttempted,omitempty"`

	// CSIVolumeSnapshotsCompleted is the total number of successfully
	// completed CSI VolumeSnapshots for this backup.
	// +optional
	CSIVolumeSnapshotsCompleted int `json:"csiVolumeSnapshotsCompleted,omitempty"`

	// BackupItemOperationsAttempted is the total number of attempted
	// async BackupItemAction operations for this backup.
	// +optional
	BackupItemOperationsAttempted int `json:"backupItemOperationsAttempted,omitempty"`

	// BackupItemOperationsCompleted is the total number of successfully completed
	// async BackupItemAction operations for this backup.
	// +optional
	BackupItemOperationsCompleted int `json:"backupItemOperationsCompleted,omitempty"`

	// BackupItemOperationsFailed is the total number of async
	// BackupItemAction operations for this backup which ended with an error.
	// +optional
	BackupItemOperationsFailed int `json:"backupItemOperationsFailed,omitempty"`
}

// BackupProgress stores information about the progress of a Backup's execution.
type BackupProgress struct {
	// TotalItems is the total number of items to be backed up. This number may change
	// throughout the execution of the backup due to plugins that return additional related
	// items to back up, the velero.io/exclude-from-backup label, and various other
	// filters that happen as items are processed.
	// +optional
	TotalItems int `json:"totalItems,omitempty"`

	// ItemsBackedUp is the number of items that have actually been written to the
	// backup tarball so far.
	// +optional
	ItemsBackedUp int `json:"itemsBackedUp,omitempty"`
}

// +genclient
// +k8s:deepcopy-gen:interfaces=k8s.io/apimachinery/pkg/runtime.Object
// +kubebuilder:object:root=true
// +kubebuilder:object:generate=true
// +kubebuilder:storageversion
// +kubebuilder:rbac:groups=velero.io,resources=backups,verbs=create;delete;get;list;patch;update;watch
// +kubebuilder:rbac:groups=velero.io,resources=backups/status,verbs=get;update;patch

// Backup is a Velero resource that represents the capture of Kubernetes
// cluster state at a point in time (API objects and associated volume state).
type Backup struct {
	metav1.TypeMeta `json:",inline"`

	// +optional
	metav1.ObjectMeta `json:"metadata,omitempty"`

	// +optional
	Spec BackupSpec `json:"spec,omitempty"`

	// +optional
	Status BackupStatus `json:"status,omitempty"`
}

// +k8s:deepcopy-gen:interfaces=k8s.io/apimachinery/pkg/runtime.Object

// BackupList is a list of Backups.
type BackupList struct {
	metav1.TypeMeta `json:",inline"`

	// +optional
	metav1.ListMeta `json:"metadata,omitempty"`

	Items []Backup `json:"items"`
}<|MERGE_RESOLUTION|>--- conflicted
+++ resolved
@@ -160,7 +160,6 @@
 	// The default value is 1 hour.
 	// +optional
 	ItemOperationTimeout metav1.Duration `json:"itemOperationTimeout,omitempty"`
-<<<<<<< HEAD
 
 	// SnapshotMoveData specifies whether snapshot data should be moved
 	// +optional
@@ -171,11 +170,9 @@
 	// If DataMover is "" or "velero", the built-in data mover will be used.
 	// +optional
 	DataMover string `json:"datamover,omitempty"`
-=======
 	// ResourcePolicies specifies the referenced resource policies that backup should follow
 	// +optional
 	ResourcePolicies *v1.TypedLocalObjectReference `json:"resourcePolices,omitempty"`
->>>>>>> 4de4d378
 }
 
 // BackupHooks contains custom behaviors that should be executed at different phases of the backup.
