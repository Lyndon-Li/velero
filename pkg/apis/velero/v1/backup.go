--- conflicted
+++ resolved
@@ -125,7 +125,11 @@
 	// +optional
 	CSISnapshotTimeout metav1.Duration `json:"csiSnapshotTimeout,omitempty"`
 
-<<<<<<< HEAD
+	// ItemOperationTimeout specifies the time used to wait for asynchronous BackupItemAction operations
+	// The default value is 1 hour.
+	// +optional
+	ItemOperationTimeout metav1.Duration `json:"itemOperationTimeout,omitempty"`
+
 	// CSISnapshotMoveData specifies whether CSI snapshot data should be moved
 	// +optional
 	// +nullable
@@ -135,12 +139,6 @@
 	// If DataMover is "" or "velero", the built-in data mover will be used.
 	// +optional
 	DataMover string `json:"datamover,omitempty"`
-=======
-	// ItemOperationTimeout specifies the time used to wait for asynchronous BackupItemAction operations
-	// The default value is 1 hour.
-	// +optional
-	ItemOperationTimeout metav1.Duration `json:"itemOperationTimeout,omitempty"`
->>>>>>> 8bed1590
 }
 
 // BackupHooks contains custom behaviors that should be executed at different phases of the backup.
