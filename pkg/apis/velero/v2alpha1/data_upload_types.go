/*
Copyright the Velero contributors.

Licensed under the Apache License, Version 2.0 (the "License");
you may not use this file except in compliance with the License.
You may obtain a copy of the License at

    http://www.apache.org/licenses/LICENSE-2.0

Unless required by applicable law or agreed to in writing, software
distributed under the License is distributed on an "AS IS" BASIS,
WITHOUT WARRANTIES OR CONDITIONS OF ANY KIND, either express or implied.
See the License for the specific language governing permissions and
limitations under the License.
*/

package v2alpha1

import (
	metav1 "k8s.io/apimachinery/pkg/apis/meta/v1"

	"github.com/vmware-tanzu/velero/pkg/apis/velero/shared"
)

// DataUploadSpec is the specification for a DataUpload.
type DataUploadSpec struct {
	// SnapshotType is the type of the snapshot to be backed up.
	SnapshotType SnapshotType `json:"snapshotType"`

	// If SnapshotType is CSI, CSISnapshot provides the information of the CSI snapshot.
	// +optional
	// +nullable
	CSISnapshot *CSISnapshotSpec `json:"csiSnapshot"`

	// SourcePVC is the name of the PVC which the snapshot is taken for.
	SourcePVC string `json:"sourcePVC"`

	// DataMover specifies the data mover to be used by the backup.
	// If DataMover is "" or "velero", the built-in data mover will be used.
	// +optional
	DataMover string `json:"datamover,omitempty"`

	// BackupStorageLocation is the name of the backup storage location
	// where the backup repository is stored.
	BackupStorageLocation string `json:"backupStorageLocation"`

	// SourceNamespace is the original namespace where the volume is backed up from.
	// It is the same namespace for SourcePVC and CSI namespaced objects.
	SourceNamespace string `json:"sourceNamespace"`

	// DataMoverConfig is for data-mover-specific configuration fields.
	// +optional
	// +nullable
	DataMoverConfig map[string]string `json:"dataMoverConfig,omitempty"`

	// Cancel indicates request to cancel the ongoing DataUpload. It can be set
	// when the DataUpload is in InProgress phase
	Cancel bool `json:"cancel,omitempty"`

	// OperationTimeout specifies the time used to wait internal operations,
	// before returning error as timeout.
	OperationTimeout metav1.Duration `json:"operationTimeout"`
<<<<<<< HEAD

	// UploaderConfig specifies the configuration for the uploader.
	UploaderConfig shared.UploaderConfig `json:"uploaderConfig,omitempty"`

	// RetainSnapshot specifies whether to retain the snapshot after backup completes.
	// +optional
	RetainSnapshot bool `json:"retainSnapshot,omitempty"`
=======
>>>>>>> 099acd25
}

type SnapshotType string

const (
	SnapshotTypeCSI SnapshotType = "CSI"
)

// CSISnapshotSpec is the specification for a CSI snapshot.
type CSISnapshotSpec struct {
	// VolumeSnapshot is the name of the volume snapshot to be backed up
	VolumeSnapshot string `json:"volumeSnapshot"`

	// StorageClass is the name of the storage class of the PVC that the volume snapshot is created from
	StorageClass string `json:"storageClass"`

	// SnapshotClass is the name of the snapshot class that the volume snapshot is created with
	// +optional
	SnapshotClass string `json:"snapshotClass"`
}

// DataUploadPhase represents the lifecycle phase of a DataUpload.
// +kubebuilder:validation:Enum=New;Accepted;Prepared;InProgress;Canceling;Canceled;Completed;Failed
type DataUploadPhase string

const (
	DataUploadPhaseNew        DataUploadPhase = "New"
	DataUploadPhaseAccepted   DataUploadPhase = "Accepted"
	DataUploadPhasePrepared   DataUploadPhase = "Prepared"
	DataUploadPhaseInProgress DataUploadPhase = "InProgress"
	DataUploadPhaseCanceling  DataUploadPhase = "Canceling"
	DataUploadPhaseCanceled   DataUploadPhase = "Canceled"
	DataUploadPhaseCompleted  DataUploadPhase = "Completed"
	DataUploadPhaseFailed     DataUploadPhase = "Failed"
)

// DataUploadStatus is the current status of a DataUpload.
type DataUploadStatus struct {
	// Phase is the current state of the DataUpload.
	// +optional
	Phase DataUploadPhase `json:"phase,omitempty"`

	// Path is the full path of the snapshot volume being backed up.
	// +optional
	Path string `json:"path,omitempty"`

	// SnapshotID is the identifier for the snapshot in the backup repository.
	// +optional
	SnapshotID string `json:"snapshotID,omitempty"`

	// DataMoverResult stores data-mover-specific information as a result of the DataUpload.
	// +optional
	// +nullable
	DataMoverResult *map[string]string `json:"dataMoverResult,omitempty"`

	// Message is a message about the DataUpload's status.
	// +optional
	Message string `json:"message,omitempty"`

	// StartTimestamp records the time a backup was started.
	// Separate from CreationTimestamp, since that value changes
	// on restores.
	// The server's time is used for StartTimestamps
	// +optional
	// +nullable
	StartTimestamp *metav1.Time `json:"startTimestamp,omitempty"`

	// CompletionTimestamp records the time a backup was completed.
	// Completion time is recorded even on failed backups.
	// Completion time is recorded before uploading the backup object.
	// The server's time is used for CompletionTimestamps
	// +optional
	// +nullable
	CompletionTimestamp *metav1.Time `json:"completionTimestamp,omitempty"`

	// Progress holds the total number of bytes of the volume and the current
	// number of backed up bytes. This can be used to display progress information
	// about the backup operation.
	// +optional
	Progress shared.DataMoveOperationProgress `json:"progress,omitempty"`

	// Node is name of the node where the DataUpload is processed.
	// +optional
	Node string `json:"node,omitempty"`

	// RetainedSnapshot is name of the snapshot that has been retained.
	// +optional
	RetainedSnapshot string `json:"retainedSnapshot,omitempty"`
}

// TODO(2.0) After converting all resources to use the runttime-controller client,
// the genclient and k8s:deepcopy markers will no longer be needed and should be removed.
// +genclient
// +k8s:deepcopy-gen:interfaces=k8s.io/apimachinery/pkg/runtime.Object
// +kubebuilder:object:root=true
// +kubebuilder:object:generate=true
// +kubebuilder:storageversion
// +kubebuilder:printcolumn:name="Status",type="string",JSONPath=".status.phase",description="DataUpload status such as New/InProgress"
// +kubebuilder:printcolumn:name="Started",type="date",JSONPath=".status.startTimestamp",description="Time duration since this DataUpload was started"
// +kubebuilder:printcolumn:name="Bytes Done",type="integer",format="int64",JSONPath=".status.progress.bytesDone",description="Completed bytes"
// +kubebuilder:printcolumn:name="Total Bytes",type="integer",format="int64",JSONPath=".status.progress.totalBytes",description="Total bytes"
// +kubebuilder:printcolumn:name="Storage Location",type="string",JSONPath=".spec.backupStorageLocation",description="Name of the Backup Storage Location where this backup should be stored"
// +kubebuilder:printcolumn:name="Age",type="date",JSONPath=".metadata.creationTimestamp",description="Time duration since this DataUpload was created"
// +kubebuilder:printcolumn:name="Node",type="string",JSONPath=".status.node",description="Name of the node where the DataUpload is processed"

// DataUpload acts as the protocol between data mover plugins and data mover controller for the datamover backup operation
type DataUpload struct {
	metav1.TypeMeta `json:",inline"`

	// +optional
	metav1.ObjectMeta `json:"metadata,omitempty"`

	// +optional
	Spec DataUploadSpec `json:"spec,omitempty"`

	// +optional
	Status DataUploadStatus `json:"status,omitempty"`
}

// TODO(2.0) After converting all resources to use the runtime-controller client,
// the k8s:deepcopy marker will no longer be needed and should be removed.
// +k8s:deepcopy-gen:interfaces=k8s.io/apimachinery/pkg/runtime.Object
// +kubebuilder:object:root=true
// +kubebuilder:rbac:groups=velero.io,resources=datauploads,verbs=get;list;watch;create;update;patch;delete
// +kubebuilder:rbac:groups=velero.io,resources=datauploads/status,verbs=get;update;patch

// DataUploadList is a list of DataUploads.
type DataUploadList struct {
	metav1.TypeMeta `json:",inline"`

	// +optional
	metav1.ListMeta `json:"metadata,omitempty"`

	Items []DataUpload `json:"items"`
}

// DataUploadResult represents the SnasphotBackup result to be used by DataDownload.
type DataUploadResult struct {
	// BackupStorageLocation is the name of the backup storage location
	// where the backup repository is stored.
	BackupStorageLocation string `json:"backupStorageLocation"`

	// DataMover specifies the data mover used by the DataUpload
	// +optional
	DataMover string `json:"datamover,omitempty"`

	// SnapshotID is the identifier for the snapshot in the backup repository.
	SnapshotID string `json:"snapshotID,omitempty"`

	// SourceNamespace is the original namespace where the volume is backed up from.
	SourceNamespace string `json:"sourceNamespace"`

	// DataMoverResult stores data-mover-specific information as a result of the DataUpload.
	// +optional
	// +nullable
	DataMoverResult *map[string]string `json:"dataMoverResult,omitempty"`
}<|MERGE_RESOLUTION|>--- conflicted
+++ resolved
@@ -60,16 +60,10 @@
 	// OperationTimeout specifies the time used to wait internal operations,
 	// before returning error as timeout.
 	OperationTimeout metav1.Duration `json:"operationTimeout"`
-<<<<<<< HEAD
-
-	// UploaderConfig specifies the configuration for the uploader.
-	UploaderConfig shared.UploaderConfig `json:"uploaderConfig,omitempty"`
 
 	// RetainSnapshot specifies whether to retain the snapshot after backup completes.
 	// +optional
 	RetainSnapshot bool `json:"retainSnapshot,omitempty"`
-=======
->>>>>>> 099acd25
 }
 
 type SnapshotType string
