/*
Copyright The Velero Contributors.

Licensed under the Apache License, Version 2.0 (the "License");
you may not use this file except in compliance with the License.
You may obtain a copy of the License at

    http://www.apache.org/licenses/LICENSE-2.0

Unless required by applicable law or agreed to in writing, software
distributed under the License is distributed on an "AS IS" BASIS,
WITHOUT WARRANTIES OR CONDITIONS OF ANY KIND, either express or implied.
See the License for the specific language governing permissions and
limitations under the License.
*/

package exposer

import (
	"context"
	"time"

	"github.com/pkg/errors"
	"github.com/sirupsen/logrus"

	"github.com/vmware-tanzu/velero/pkg/util/boolptr"

	corev1 "k8s.io/api/core/v1"
	"k8s.io/apimachinery/pkg/api/resource"
	metav1 "k8s.io/apimachinery/pkg/apis/meta/v1"
	"k8s.io/apimachinery/pkg/types"
	"k8s.io/client-go/kubernetes"

	snapshotv1api "github.com/kubernetes-csi/external-snapshotter/client/v4/apis/volumesnapshot/v1"

	"github.com/vmware-tanzu/velero/pkg/util/csi"
	"github.com/vmware-tanzu/velero/pkg/util/kube"

	snapshotter "github.com/kubernetes-csi/external-snapshotter/client/v4/clientset/versioned/typed/volumesnapshot/v1"
	"sigs.k8s.io/controller-runtime/pkg/client"

	apierrors "k8s.io/apimachinery/pkg/api/errors"
)

// CSISnapshotExposeParam define the input param for Expose of CSI snapshots
type CSISnapshotExposeParam struct {
	// SnapshotName is the original volume snapshot name
	SnapshotName string

	// SourceNamespace is the original namespace of the volume that the snapshot is taken for
	SourceNamespace string

	// AccessMode defines the mode to access the snapshot
	AccessMode string

	// StorageClass is the storage class of the volume that the snapshot is taken for
	StorageClass string

	// HostingPodLabels is the labels that are going to apply to the hosting pod
	HostingPodLabels map[string]string

<<<<<<< HEAD
	// Timeout specifies the time wait for resources operations in Expose
	Timeout time.Duration

	// RetainSnapshot specifies whether to retain snapshot after backup completes
	RetainSnapshot bool
=======
	// OperationTimeout specifies the time wait for resources operations in Expose
	OperationTimeout time.Duration

	// ExposeTimeout specifies the timeout for the entire expose process
	ExposeTimeout time.Duration

	// VolumeSize specifies the size of the source volume
	VolumeSize resource.Quantity
>>>>>>> 1e0fc77e
}

// CSISnapshotExposeWaitParam define the input param for WaitExposed of CSI snapshots
type CSISnapshotExposeWaitParam struct {
	// NodeClient is the client that is used to find the hosting pod
	NodeClient     client.Client
	NodeName       string
	RetainSnapshot bool
}

// NewCSISnapshotExposer create a new instance of CSI snapshot exposer
func NewCSISnapshotExposer(kubeClient kubernetes.Interface, csiSnapshotClient snapshotter.SnapshotV1Interface, log logrus.FieldLogger) SnapshotExposer {
	return &csiSnapshotExposer{
		kubeClient:        kubeClient,
		csiSnapshotClient: csiSnapshotClient,
		log:               log,
	}
}

type csiSnapshotExposer struct {
	kubeClient        kubernetes.Interface
	csiSnapshotClient snapshotter.SnapshotV1Interface
	log               logrus.FieldLogger
}

func (e *csiSnapshotExposer) Expose(ctx context.Context, ownerObject corev1.ObjectReference, param interface{}) error {
	csiExposeParam := param.(*CSISnapshotExposeParam)

	curLog := e.log.WithFields(logrus.Fields{
		"owner": ownerObject.Name,
	})

	curLog.Info("Exposing CSI snapshot")

	volumeSnapshot, err := csi.WaitVolumeSnapshotReady(ctx, e.csiSnapshotClient, csiExposeParam.SnapshotName, csiExposeParam.SourceNamespace, csiExposeParam.ExposeTimeout, curLog)
	if err != nil {
		return errors.Wrapf(err, "error wait volume snapshot ready")
	}

	curLog.Info("Volumesnapshot is ready")

	vsc, err := csi.GetVolumeSnapshotContentForVolumeSnapshot(volumeSnapshot, e.csiSnapshotClient)
	if err != nil {
		return errors.Wrap(err, "error to get volume snapshot content")
	}

	curLog.WithField("vsc name", vsc.Name).WithField("vs name", volumeSnapshot.Name).Infof("Got VSC from VS in namespace %s", volumeSnapshot.Namespace)

	retained, err := csi.RetainVSC(ctx, e.csiSnapshotClient, vsc)
	if err != nil {
		return errors.Wrap(err, "error to retain volume snapshot content")
	}

	curLog.WithField("vsc name", vsc.Name).WithField("retained", (retained != nil)).Info("Finished to retain VSC")

	defer func() {
		if retained != nil {
			csi.DeleteVolumeSnapshotContentIfAny(ctx, e.csiSnapshotClient, retained.Name, curLog)
		}
	}()

	err = csi.EnsureDeleteVS(ctx, e.csiSnapshotClient, volumeSnapshot.Name, volumeSnapshot.Namespace, csiExposeParam.OperationTimeout)
	if err != nil {
		return errors.Wrap(err, "error to delete volume snapshot")
	}

	curLog.WithField("vs name", volumeSnapshot.Name).Infof("VS is deleted in namespace %s", volumeSnapshot.Namespace)

	err = csi.EnsureDeleteVSC(ctx, e.csiSnapshotClient, vsc.Name, csiExposeParam.OperationTimeout)
	if err != nil {
		return errors.Wrap(err, "error to delete volume snapshot content")
	}

	curLog.WithField("vsc name", vsc.Name).Infof("VSC is deleted")
	retained = nil

	backupVS, err := e.createBackupVS(ctx, ownerObject, volumeSnapshot)
	if err != nil {
		return errors.Wrap(err, "error to create backup volume snapshot")
	}

	curLog.WithField("vs name", backupVS.Name).Infof("Backup VS is created from %s/%s", volumeSnapshot.Namespace, volumeSnapshot.Name)

	defer func() {
		if err != nil {
			csi.DeleteVolumeSnapshotIfAny(ctx, e.csiSnapshotClient, backupVS.Name, backupVS.Namespace, curLog)
		}
	}()

	backupVSC, err := e.createBackupVSC(ctx, ownerObject, vsc, backupVS, csiExposeParam.RetainSnapshot)
	if err != nil {
		return errors.Wrap(err, "error to create backup volume snapshot content")
	}

	curLog.WithField("vsc name", backupVSC.Name).Infof("Backup VSC is created from %s, retain snapshot %v", vsc.Name, csiExposeParam.RetainSnapshot)

	var volumeSize resource.Quantity
	if volumeSnapshot.Status.RestoreSize != nil && !volumeSnapshot.Status.RestoreSize.IsZero() {
		volumeSize = *volumeSnapshot.Status.RestoreSize
	} else {
		volumeSize = csiExposeParam.VolumeSize
		curLog.WithField("vs name", volumeSnapshot.Name).Warnf("The snapshot doesn't contain a valid restore size, use source volume's size %v", volumeSize)
	}

	backupPVC, err := e.createBackupPVC(ctx, ownerObject, backupVS.Name, csiExposeParam.StorageClass, csiExposeParam.AccessMode, volumeSize)
	if err != nil {
		return errors.Wrap(err, "error to create backup pvc")
	}

	curLog.WithField("pvc name", backupPVC.Name).Info("Backup PVC is created")

	defer func() {
		if err != nil {
			kube.DeletePVCIfAny(ctx, e.kubeClient.CoreV1(), backupPVC.Name, backupPVC.Namespace, curLog)
		}
	}()

	backupPod, err := e.createBackupPod(ctx, ownerObject, backupPVC, csiExposeParam.HostingPodLabels)
	if err != nil {
		return errors.Wrap(err, "error to create backup pod")
	}

	curLog.WithField("pod name", backupPod.Name).Info("Backup pod is created")

	defer func() {
		if err != nil {
			kube.DeletePodIfAny(ctx, e.kubeClient.CoreV1(), backupPod.Name, backupPod.Namespace, curLog)
		}
	}()

	return nil
}

func (e *csiSnapshotExposer) GetExposed(ctx context.Context, ownerObject corev1.ObjectReference, timeout time.Duration, param interface{}) (*ExposeResult, error) {
	exposeWaitParam := param.(*CSISnapshotExposeWaitParam)

	backupPodName := ownerObject.Name
	backupPVCName := ownerObject.Name
	backupVSCName := ownerObject.Name

	curLog := e.log.WithFields(logrus.Fields{
		"owner": ownerObject.Name,
	})

	pod := &corev1.Pod{}
	err := exposeWaitParam.NodeClient.Get(ctx, types.NamespacedName{
		Namespace: ownerObject.Namespace,
		Name:      backupPodName,
	}, pod)
	if err != nil {
		if apierrors.IsNotFound(err) {
			curLog.WithField("backup pod", backupPodName).Debugf("Backup pod is not running in the current node %s", exposeWaitParam.NodeName)
			return nil, nil
		} else {
			return nil, errors.Wrapf(err, "error to get backup pod %s", backupPodName)
		}
	}

	curLog.WithField("pod", pod.Name).Infof("Backup pod is in running state in node %s", pod.Spec.NodeName)

	_, err = kube.WaitPVCBound(ctx, e.kubeClient.CoreV1(), e.kubeClient.CoreV1(), backupPVCName, ownerObject.Namespace, timeout)
	if err != nil {
		return nil, errors.Wrapf(err, "error to wait backup PVC bound, %s", backupPVCName)
	}

	curLog.WithField("backup pvc", backupPVCName).Info("Backup PVC is bound")

	retainedSnapshot := ""
	if exposeWaitParam.RetainSnapshot {
		if _, err := e.csiSnapshotClient.VolumeSnapshotContents().Get(ctx, backupVSCName, metav1.GetOptions{}); err != nil {
			curLog.WithError(err).Warnf("Failed to find retained snapshot %s", backupVSCName)
		} else {
			retainedSnapshot = backupVSCName
		}
	}

	curLog.WithField("retained snapshot", retainedSnapshot).Info("Retained snapshot is resolved")

	return &ExposeResult{
		ByPod:            ExposeByPod{HostingPod: pod, VolumeName: pod.Spec.Volumes[0].Name},
		RetainedSnapshot: retainedSnapshot,
	}, nil
}

func (e *csiSnapshotExposer) CleanUp(ctx context.Context, ownerObject corev1.ObjectReference, vsName string, sourceNamespace string) {
	backupPodName := ownerObject.Name
	backupPVCName := ownerObject.Name
	backupVSName := ownerObject.Name

	kube.DeletePodIfAny(ctx, e.kubeClient.CoreV1(), backupPodName, ownerObject.Namespace, e.log)
	kube.DeletePVCIfAny(ctx, e.kubeClient.CoreV1(), backupPVCName, ownerObject.Namespace, e.log)
	csi.DeleteVolumeSnapshotIfAny(ctx, e.csiSnapshotClient, backupVSName, ownerObject.Namespace, e.log)
	csi.DeleteVolumeSnapshotIfAny(ctx, e.csiSnapshotClient, vsName, sourceNamespace, e.log)
}

func getVolumeModeByAccessMode(accessMode string) (corev1.PersistentVolumeMode, error) {
	switch accessMode {
	case AccessModeFileSystem:
		return corev1.PersistentVolumeFilesystem, nil
	case AccessModeBlock:
		return corev1.PersistentVolumeBlock, nil
	default:
		return "", errors.Errorf("unsupported access mode %s", accessMode)
	}
}

func (e *csiSnapshotExposer) createBackupVS(ctx context.Context, ownerObject corev1.ObjectReference, snapshotVS *snapshotv1api.VolumeSnapshot) (*snapshotv1api.VolumeSnapshot, error) {
	backupVSName := ownerObject.Name
	backupVSCName := ownerObject.Name

	vs := &snapshotv1api.VolumeSnapshot{
		ObjectMeta: metav1.ObjectMeta{
			Name:        backupVSName,
			Namespace:   ownerObject.Namespace,
			Annotations: snapshotVS.Annotations,
			Labels:      snapshotVS.Labels,
			// Don't add ownerReference to SnapshotBackup.
			// The backupPVC should be deleted before backupVS, otherwise, the deletion of backupVS will fail since
			// backupPVC has its dataSource referring to it
		},
		Spec: snapshotv1api.VolumeSnapshotSpec{
			Source: snapshotv1api.VolumeSnapshotSource{
				VolumeSnapshotContentName: &backupVSCName,
			},
			VolumeSnapshotClassName: snapshotVS.Spec.VolumeSnapshotClassName,
		},
	}

	return e.csiSnapshotClient.VolumeSnapshots(vs.Namespace).Create(ctx, vs, metav1.CreateOptions{})
}

func (e *csiSnapshotExposer) createBackupVSC(ctx context.Context, ownerObject corev1.ObjectReference, snapshotVSC *snapshotv1api.VolumeSnapshotContent,
	vs *snapshotv1api.VolumeSnapshot, retainSnapshot bool) (*snapshotv1api.VolumeSnapshotContent, error) {
	backupVSCName := ownerObject.Name
	deletePolicy := snapshotv1api.VolumeSnapshotContentDelete
	if retainSnapshot {
		deletePolicy = snapshotv1api.VolumeSnapshotContentRetain
	}

	vsc := &snapshotv1api.VolumeSnapshotContent{
		ObjectMeta: metav1.ObjectMeta{
			Name:        backupVSCName,
			Annotations: snapshotVSC.Annotations,
			Labels:      snapshotVSC.Labels,
		},
		Spec: snapshotv1api.VolumeSnapshotContentSpec{
			VolumeSnapshotRef: corev1.ObjectReference{
				Name:            vs.Name,
				Namespace:       vs.Namespace,
				UID:             vs.UID,
				ResourceVersion: vs.ResourceVersion,
			},
			Source: snapshotv1api.VolumeSnapshotContentSource{
				SnapshotHandle: snapshotVSC.Status.SnapshotHandle,
			},
			DeletionPolicy:          deletePolicy,
			Driver:                  snapshotVSC.Spec.Driver,
			VolumeSnapshotClassName: snapshotVSC.Spec.VolumeSnapshotClassName,
		},
	}

	return e.csiSnapshotClient.VolumeSnapshotContents().Create(ctx, vsc, metav1.CreateOptions{})
}

func (e *csiSnapshotExposer) createBackupPVC(ctx context.Context, ownerObject corev1.ObjectReference, backupVS string, storageClass string, accessMode string, resource resource.Quantity) (*corev1.PersistentVolumeClaim, error) {
	backupVCName := ownerObject.Name

	volumeMode, err := getVolumeModeByAccessMode(accessMode)
	if err != nil {
		return nil, err
	}

	dataSource := &corev1.TypedLocalObjectReference{
		APIGroup: &snapshotv1api.SchemeGroupVersion.Group,
		Kind:     "VolumeSnapshot",
		Name:     backupVS,
	}

	pvc := &corev1.PersistentVolumeClaim{
		ObjectMeta: metav1.ObjectMeta{
			Namespace: ownerObject.Namespace,
			Name:      backupVCName,
			OwnerReferences: []metav1.OwnerReference{
				{
					APIVersion: ownerObject.APIVersion,
					Kind:       ownerObject.Kind,
					Name:       ownerObject.Name,
					UID:        ownerObject.UID,
					Controller: boolptr.True(),
				},
			},
		},
		Spec: corev1.PersistentVolumeClaimSpec{
			AccessModes: []corev1.PersistentVolumeAccessMode{
				corev1.ReadWriteOnce,
			},
			StorageClassName: &storageClass,
			VolumeMode:       &volumeMode,
			DataSource:       dataSource,
			DataSourceRef:    dataSource,

			Resources: corev1.ResourceRequirements{
				Requests: corev1.ResourceList{
					corev1.ResourceStorage: resource,
				},
			},
		},
	}

	created, err := e.kubeClient.CoreV1().PersistentVolumeClaims(pvc.Namespace).Create(ctx, pvc, metav1.CreateOptions{})
	if err != nil {
		return nil, errors.Wrap(err, "error to create pvc")
	}

	return created, err
}

func (e *csiSnapshotExposer) createBackupPod(ctx context.Context, ownerObject corev1.ObjectReference, backupPVC *corev1.PersistentVolumeClaim, label map[string]string) (*corev1.Pod, error) {
	podName := ownerObject.Name

	volumeName := string(ownerObject.UID)
	containerName := string(ownerObject.UID)

	podInfo, err := getInheritedPodInfo(ctx, e.kubeClient, ownerObject.Namespace)
	if err != nil {
		return nil, errors.Wrap(err, "error to get inherited pod info from node-agent")
	}

	var gracePeriod int64 = 0
	volumeMounts, volumeDevices := kube.MakePodPVCAttachment(volumeName, backupPVC.Spec.VolumeMode)

	if label == nil {
		label = make(map[string]string)
	}

	label[podGroupLabel] = podGroupSnapshot

	pod := &corev1.Pod{
		ObjectMeta: metav1.ObjectMeta{
			Name:      podName,
			Namespace: ownerObject.Namespace,
			OwnerReferences: []metav1.OwnerReference{
				{
					APIVersion: ownerObject.APIVersion,
					Kind:       ownerObject.Kind,
					Name:       ownerObject.Name,
					UID:        ownerObject.UID,
					Controller: boolptr.True(),
				},
			},
			Labels: label,
		},
		Spec: corev1.PodSpec{
			TopologySpreadConstraints: []corev1.TopologySpreadConstraint{
				{
					MaxSkew:           1,
					TopologyKey:       "kubernetes.io/hostname",
					WhenUnsatisfiable: corev1.ScheduleAnyway,
					LabelSelector: &metav1.LabelSelector{
						MatchLabels: map[string]string{
							podGroupLabel: podGroupSnapshot,
						},
					},
				},
			},
			Containers: []corev1.Container{
				{
					Name:            containerName,
					Image:           podInfo.image,
					ImagePullPolicy: corev1.PullNever,
					Command:         []string{"/velero-helper", "pause"},
					VolumeMounts:    volumeMounts,
					VolumeDevices:   volumeDevices,
				},
			},
			ServiceAccountName:            podInfo.serviceAccount,
			TerminationGracePeriodSeconds: &gracePeriod,
			Volumes: []corev1.Volume{{
				Name: volumeName,
				VolumeSource: corev1.VolumeSource{
					PersistentVolumeClaim: &corev1.PersistentVolumeClaimVolumeSource{
						ClaimName: backupPVC.Name,
					},
				},
			}},
		},
	}

	return e.kubeClient.CoreV1().Pods(ownerObject.Namespace).Create(ctx, pod, metav1.CreateOptions{})
}<|MERGE_RESOLUTION|>--- conflicted
+++ resolved
@@ -59,22 +59,17 @@
 	// HostingPodLabels is the labels that are going to apply to the hosting pod
 	HostingPodLabels map[string]string
 
-<<<<<<< HEAD
-	// Timeout specifies the time wait for resources operations in Expose
-	Timeout time.Duration
+	// OperationTimeout specifies the time wait for resources operations in Expose
+	OperationTimeout time.Duration
+
+	// ExposeTimeout specifies the timeout for the entire expose process
+	ExposeTimeout time.Duration
+
+	// VolumeSize specifies the size of the source volume
+	VolumeSize resource.Quantity
 
 	// RetainSnapshot specifies whether to retain snapshot after backup completes
 	RetainSnapshot bool
-=======
-	// OperationTimeout specifies the time wait for resources operations in Expose
-	OperationTimeout time.Duration
-
-	// ExposeTimeout specifies the timeout for the entire expose process
-	ExposeTimeout time.Duration
-
-	// VolumeSize specifies the size of the source volume
-	VolumeSize resource.Quantity
->>>>>>> 1e0fc77e
 }
 
 // CSISnapshotExposeWaitParam define the input param for WaitExposed of CSI snapshots
