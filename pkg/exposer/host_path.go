/*
Copyright The Velero Contributors.

Licensed under the Apache License, Version 2.0 (the "License");
you may not use this file except in compliance with the License.
You may obtain a copy of the License at

    http://www.apache.org/licenses/LICENSE-2.0

Unless required by applicable law or agreed to in writing, software
distributed under the License is distributed on an "AS IS" BASIS,
WITHOUT WARRANTIES OR CONDITIONS OF ANY KIND, either express or implied.
See the License for the specific language governing permissions and
limitations under the License.
*/

package exposer

import (
	"context"
	"fmt"
	"os"

	"github.com/pkg/errors"
	"github.com/sirupsen/logrus"
	corev1api "k8s.io/api/core/v1"
	ctrlclient "sigs.k8s.io/controller-runtime/pkg/client"

	"github.com/vmware-tanzu/velero/pkg/datapath"
	"github.com/vmware-tanzu/velero/pkg/uploader"
	"github.com/vmware-tanzu/velero/pkg/util/filesystem"
	"github.com/vmware-tanzu/velero/pkg/util/kube"
)

var getVolumeDirectory = kube.GetVolumeDirectory
var getVolumeMode = kube.GetVolumeMode
var singlePathMatch = kube.SinglePathMatch

// GetPodVolumeHostPath returns a path that can be accessed from the host for a given volume of a pod
<<<<<<< HEAD
func GetPodVolumeHostPath(ctx context.Context, hostRoot string, pod *corev1.Pod, volumeName string,
=======
func GetPodVolumeHostPath(ctx context.Context, pod *corev1api.Pod, volumeName string,
>>>>>>> d5a2e7e6
	cli ctrlclient.Client, fs filesystem.Interface, log logrus.FieldLogger) (datapath.AccessPoint, error) {
	logger := log.WithField("pod name", pod.Name).WithField("pod UID", pod.GetUID()).WithField("volume", volumeName)

	volDir, err := getVolumeDirectory(ctx, logger, pod, volumeName, cli)
	if err != nil {
		return datapath.AccessPoint{}, errors.Wrapf(err, "error getting volume directory name for volume %s in pod %s", volumeName, pod.Name)
	}

	logger.WithField("volDir", volDir).Info("Got volume dir")

	volMode, err := getVolumeMode(ctx, logger, pod, volumeName, cli)
	if err != nil {
		return datapath.AccessPoint{}, errors.Wrapf(err, "error getting volume mode for volume %s in pod %s", volumeName, pod.Name)
	}

	volSubDir := "volumes"
	if volMode == uploader.PersistentVolumeBlock {
		volSubDir = "volumeDevices"
	}

	path := ""
	_, err = fs.Stat("/host_pods")
	if os.IsNotExist(err) {
		root := "/var/lib/kubelet/pods"
		if hostRoot != "" {
			root = hostRoot
		}

		path = fmt.Sprintf("%s/%s/%s/kubernetes.io~csi/%s", root, string(pod.GetUID()), volSubDir, volDir)
		logger.WithField("path", path).Info("Using static path for CSI")
	} else if err != nil {
		return datapath.AccessPoint{}, errors.Wrap(err, "error locating host path")
	} else {
		pathGlob := fmt.Sprintf("%s/%s/%s/*/%s", hostRoot, string(pod.GetUID()), volSubDir, volDir)
		logger.WithField("pathGlob", pathGlob).Debug("Looking for path matching glob")

		path, err = singlePathMatch(pathGlob, fs, logger)
		if err != nil {
			return datapath.AccessPoint{}, errors.Wrapf(err, "error identifying unique volume path on host for volume %s in pod %s", volumeName, pod.Name)
		}

		logger.WithField("path", path).Info("Found path matching glob")
	}

	return datapath.AccessPoint{
		ByPath:  path,
		VolMode: volMode,
	}, nil
}<|MERGE_RESOLUTION|>--- conflicted
+++ resolved
@@ -37,11 +37,7 @@
 var singlePathMatch = kube.SinglePathMatch
 
 // GetPodVolumeHostPath returns a path that can be accessed from the host for a given volume of a pod
-<<<<<<< HEAD
-func GetPodVolumeHostPath(ctx context.Context, hostRoot string, pod *corev1.Pod, volumeName string,
-=======
-func GetPodVolumeHostPath(ctx context.Context, pod *corev1api.Pod, volumeName string,
->>>>>>> d5a2e7e6
+func GetPodVolumeHostPath(ctx context.Context, hostRoot string, pod *corev1api.Pod, volumeName string,
 	cli ctrlclient.Client, fs filesystem.Interface, log logrus.FieldLogger) (datapath.AccessPoint, error) {
 	logger := log.WithField("pod name", pod.Name).WithField("pod UID", pod.GetUID()).WithField("volume", volumeName)
 
