/*
Copyright 2020 the Velero contributors.

Licensed under the Apache License, Version 2.0 (the "License");
you may not use this file except in compliance with the License.
You may obtain a copy of the License at

    http://www.apache.org/licenses/LICENSE-2.0

Unless required by applicable law or agreed to in writing, software
distributed under the License is distributed on an "AS IS" BASIS,
WITHOUT WARRANTIES OR CONDITIONS OF ANY KIND, either express or implied.
See the License for the specific language governing permissions and
limitations under the License.
*/

package builder

import (
	"fmt"
	"time"

	metav1 "k8s.io/apimachinery/pkg/apis/meta/v1"

	velerov1api "github.com/vmware-tanzu/velero/pkg/apis/velero/v1"

	"github.com/sirupsen/logrus"

	"github.com/vmware-tanzu/velero/pkg/util/boolptr"
	"github.com/vmware-tanzu/velero/pkg/util/logging"
)

/*

Example usage:

var backup = builder.ForBackup("velero", "backup-1").
	ObjectMeta(
		builder.WithLabels("foo", "bar"),
		builder.WithClusterName("cluster-1"),
	).
	SnapshotVolumes(true).
	Result()

*/

// BackupBuilder builds Backup objects.
type BackupBuilder struct {
	object *velerov1api.Backup
}

// ForBackup is the constructor for a BackupBuilder.
func ForBackup(ns, name string) *BackupBuilder {
	return &BackupBuilder{
		object: &velerov1api.Backup{
			TypeMeta: metav1.TypeMeta{
				APIVersion: velerov1api.SchemeGroupVersion.String(),
				Kind:       "Backup",
			},
			ObjectMeta: metav1.ObjectMeta{
				Namespace: ns,
				Name:      name,
			},
		},
	}
}

// Result returns the built Backup.
func (b *BackupBuilder) Result() *velerov1api.Backup {
	return b.object
}

// ObjectMeta applies functional options to the Backup's ObjectMeta.
func (b *BackupBuilder) ObjectMeta(opts ...ObjectMetaOpt) *BackupBuilder {
	for _, opt := range opts {
		opt(b.object)
	}

	return b
}

// FromSchedule sets the Backup's spec and labels from the Schedule template
func (b *BackupBuilder) FromSchedule(schedule *velerov1api.Schedule) *BackupBuilder {
	var labels = make(map[string]string)

	// Check if there's explicit Labels defined in the Schedule object template
	// and if present then copy it to the backup object.
	if schedule.Spec.Template.Metadata.Labels != nil {
		logger := logging.DefaultLogger(logging.LogLevelFlag(logrus.InfoLevel).Parse(), logging.NewFormatFlag().Parse())
		labels = schedule.Spec.Template.Metadata.Labels
		logger.WithFields(logrus.Fields{
			"backup": fmt.Sprintf("%s/%s", b.object.GetNamespace(), b.object.GetName()),
			"labels": schedule.Spec.Template.Metadata.Labels,
		}).Info("Schedule.template.metadata.labels set - using those labels instead of schedule.labels for backup object")
	} else {
		labels = schedule.Labels
		logrus.WithFields(logrus.Fields{
			"backup": fmt.Sprintf("%s/%s", b.object.GetNamespace(), b.object.GetName()),
			"labels": schedule.Labels,
		}).Info("No Schedule.template.metadata.labels set - using Schedule.labels for backup object")
	}
	if labels == nil {
		labels = make(map[string]string)
	}
	labels[velerov1api.ScheduleNameLabel] = schedule.Name

	b.object.Spec = schedule.Spec.Template
	b.ObjectMeta(WithLabelsMap(labels))

	if schedule.Annotations != nil {
		b.ObjectMeta(WithAnnotationsMap(schedule.Annotations))
	}

	if boolptr.IsSetToTrue(schedule.Spec.UseOwnerReferencesInBackup) {
		b.object.SetOwnerReferences([]metav1.OwnerReference{
			{
				APIVersion: velerov1api.SchemeGroupVersion.String(),
				Kind:       "Schedule",
				Name:       schedule.Name,
				UID:        schedule.UID,
				Controller: boolptr.True(),
			},
		})
	}

	return b
}

// IncludedNamespaces sets the Backup's included namespaces.
func (b *BackupBuilder) IncludedNamespaces(namespaces ...string) *BackupBuilder {
	b.object.Spec.IncludedNamespaces = namespaces
	return b
}

// ExcludedNamespaces sets the Backup's excluded namespaces.
func (b *BackupBuilder) ExcludedNamespaces(namespaces ...string) *BackupBuilder {
	b.object.Spec.ExcludedNamespaces = namespaces
	return b
}

// IncludedResources sets the Backup's included resources.
func (b *BackupBuilder) IncludedResources(resources ...string) *BackupBuilder {
	b.object.Spec.IncludedResources = resources
	return b
}

// ExcludedResources sets the Backup's excluded resources.
func (b *BackupBuilder) ExcludedResources(resources ...string) *BackupBuilder {
	b.object.Spec.ExcludedResources = resources
	return b
}

// IncludeClusterResources sets the Backup's "include cluster resources" flag.
func (b *BackupBuilder) IncludeClusterResources(val bool) *BackupBuilder {
	b.object.Spec.IncludeClusterResources = &val
	return b
}

// LabelSelector sets the Backup's label selector.
func (b *BackupBuilder) LabelSelector(selector *metav1.LabelSelector) *BackupBuilder {
	b.object.Spec.LabelSelector = selector
	return b
}

// OrLabelSelector sets the Backup's orLabelSelector set.
func (b *BackupBuilder) OrLabelSelector(orSelectors []*metav1.LabelSelector) *BackupBuilder {
	b.object.Spec.OrLabelSelectors = orSelectors
	return b
}

// SnapshotVolumes sets the Backup's "snapshot volumes" flag.
func (b *BackupBuilder) SnapshotVolumes(val bool) *BackupBuilder {
	b.object.Spec.SnapshotVolumes = &val
	return b
}

// DefaultVolumesToFsBackup sets the Backup's "DefaultVolumesToFsBackup" flag.
func (b *BackupBuilder) DefaultVolumesToFsBackup(val bool) *BackupBuilder {
	b.object.Spec.DefaultVolumesToFsBackup = &val
	return b
}

// DefaultVolumesToRestic sets the Backup's "DefaultVolumesToRestic" flag.
func (b *BackupBuilder) DefaultVolumesToRestic(val bool) *BackupBuilder {
	b.object.Spec.DefaultVolumesToRestic = &val
	return b
}

// Phase sets the Backup's phase.
func (b *BackupBuilder) Phase(phase velerov1api.BackupPhase) *BackupBuilder {
	b.object.Status.Phase = phase
	return b
}

// StorageLocation sets the Backup's storage location.
func (b *BackupBuilder) StorageLocation(location string) *BackupBuilder {
	b.object.Spec.StorageLocation = location
	return b
}

// VolumeSnapshotLocations sets the Backup's volume snapshot locations.
func (b *BackupBuilder) VolumeSnapshotLocations(locations ...string) *BackupBuilder {
	b.object.Spec.VolumeSnapshotLocations = locations
	return b
}

// TTL sets the Backup's TTL.
func (b *BackupBuilder) TTL(ttl time.Duration) *BackupBuilder {
	b.object.Spec.TTL.Duration = ttl
	return b
}

// Expiration sets the Backup's expiration.
func (b *BackupBuilder) Expiration(val time.Time) *BackupBuilder {
	b.object.Status.Expiration = &metav1.Time{Time: val}
	return b
}

// StartTimestamp sets the Backup's start timestamp.
func (b *BackupBuilder) StartTimestamp(val time.Time) *BackupBuilder {
	b.object.Status.StartTimestamp = &metav1.Time{Time: val}
	return b
}

// CompletionTimestamp sets the Backup's completion timestamp.
func (b *BackupBuilder) CompletionTimestamp(val time.Time) *BackupBuilder {
	b.object.Status.CompletionTimestamp = &metav1.Time{Time: val}
	return b
}

// Hooks sets the Backup's hooks.
func (b *BackupBuilder) Hooks(hooks velerov1api.BackupHooks) *BackupBuilder {
	b.object.Spec.Hooks = hooks
	return b
}

// OrderedResources sets the Backup's OrderedResources
func (b *BackupBuilder) OrderedResources(orders map[string]string) *BackupBuilder {
	b.object.Spec.OrderedResources = orders
	return b
}

// CSISnapshotTimeout sets the Backup's CSISnapshotTimeout
func (b *BackupBuilder) CSISnapshotTimeout(timeout time.Duration) *BackupBuilder {
	b.object.Spec.CSISnapshotTimeout.Duration = timeout
	return b
}

<<<<<<< HEAD
// CSISnapshotMoveData sets the Backup's CSISnapshotMoveData
func (b *BackupBuilder) CSISnapshotMoveData(val bool) *BackupBuilder {
	b.object.Spec.CSISnapshotMoveData = &val
=======
// ItemOperationTimeout sets the Backup's ItemOperationTimeout
func (b *BackupBuilder) ItemOperationTimeout(timeout time.Duration) *BackupBuilder {
	b.object.Spec.ItemOperationTimeout.Duration = timeout
>>>>>>> 8bed1590
	return b
}<|MERGE_RESOLUTION|>--- conflicted
+++ resolved
@@ -246,14 +246,14 @@
 	return b
 }
 
-<<<<<<< HEAD
+// ItemOperationTimeout sets the Backup's ItemOperationTimeout
+func (b *BackupBuilder) ItemOperationTimeout(timeout time.Duration) *BackupBuilder {
+	b.object.Spec.ItemOperationTimeout.Duration = timeout
+	return b
+}
+
 // CSISnapshotMoveData sets the Backup's CSISnapshotMoveData
 func (b *BackupBuilder) CSISnapshotMoveData(val bool) *BackupBuilder {
 	b.object.Spec.CSISnapshotMoveData = &val
-=======
-// ItemOperationTimeout sets the Backup's ItemOperationTimeout
-func (b *BackupBuilder) ItemOperationTimeout(timeout time.Duration) *BackupBuilder {
-	b.object.Spec.ItemOperationTimeout.Duration = timeout
->>>>>>> 8bed1590
 	return b
 }