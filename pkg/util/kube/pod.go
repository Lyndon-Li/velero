--- conflicted
+++ resolved
@@ -17,20 +17,14 @@
 
 import (
 	"context"
-<<<<<<< HEAD
 	"time"
-=======
->>>>>>> dd1eb3af
 
 	"github.com/pkg/errors"
 	"github.com/sirupsen/logrus"
 	corev1api "k8s.io/api/core/v1"
 	apierrors "k8s.io/apimachinery/pkg/api/errors"
 	metav1 "k8s.io/apimachinery/pkg/apis/meta/v1"
-<<<<<<< HEAD
 	"k8s.io/apimachinery/pkg/util/wait"
-=======
->>>>>>> dd1eb3af
 	corev1client "k8s.io/client-go/kubernetes/typed/core/v1"
 )
 
@@ -79,11 +73,7 @@
 }
 
 // DeletePodIfAny deletes a pod by name if it exists, and log an error when the deletion fails
-<<<<<<< HEAD
-func DeletePodIfAny(ctx context.Context, podGetter corev1client.PodsGetter, podName string, podNamespace string, log logrus.FieldLogger) {
-=======
 func DeletePodIfAny(ctx context.Context, podGetter corev1client.CoreV1Interface, podName string, podNamespace string, log logrus.FieldLogger) {
->>>>>>> dd1eb3af
 	err := podGetter.Pods(podNamespace).Delete(ctx, podName, metav1.DeleteOptions{})
 	if err != nil {
 		if apierrors.IsNotFound(err) {
@@ -92,7 +82,6 @@
 			log.WithError(err).Errorf("Failed to delete pod %s/%s", podNamespace, podName)
 		}
 	}
-<<<<<<< HEAD
 }
 
 // EnsureDeletePod asserts the existence of a pod by name, deletes it and waits for its disappearance and returns errors on any failure
@@ -120,6 +109,4 @@
 	}
 
 	return nil
-=======
->>>>>>> dd1eb3af
 }