/*
Copyright The Velero Contributors.

Licensed under the Apache License, Version 2.0 (the "License");
you may not use this file except in compliance with the License.
You may obtain a copy of the License at

    http://www.apache.org/licenses/LICENSE-2.0

Unless required by applicable law or agreed to in writing, software
distributed under the License is distributed on an "AS IS" BASIS,
WITHOUT WARRANTIES OR CONDITIONS OF ANY KIND, either express or implied.
See the License for the specific language governing permissions and
limitations under the License.
*/

package controller

import (
	"context"
	"fmt"
	"strings"
	"time"

	"github.com/pkg/errors"
	"github.com/sirupsen/logrus"
<<<<<<< HEAD
	corev1 "k8s.io/api/core/v1"
	v1 "k8s.io/api/core/v1"
=======
	corev1api "k8s.io/api/core/v1"
>>>>>>> d5a2e7e6
	apierrors "k8s.io/apimachinery/pkg/api/errors"
	metav1 "k8s.io/apimachinery/pkg/apis/meta/v1"
	"k8s.io/apimachinery/pkg/fields"
	"k8s.io/apimachinery/pkg/runtime"
	"k8s.io/apimachinery/pkg/types"
	"k8s.io/client-go/kubernetes"
	clocks "k8s.io/utils/clock"
	ctrl "sigs.k8s.io/controller-runtime"
	"sigs.k8s.io/controller-runtime/pkg/builder"
	"sigs.k8s.io/controller-runtime/pkg/client"
	"sigs.k8s.io/controller-runtime/pkg/controller/controllerutil"
	"sigs.k8s.io/controller-runtime/pkg/event"
	"sigs.k8s.io/controller-runtime/pkg/manager"
	"sigs.k8s.io/controller-runtime/pkg/predicate"
	"sigs.k8s.io/controller-runtime/pkg/reconcile"

	"github.com/vmware-tanzu/velero/internal/credentials"
	veleroapishared "github.com/vmware-tanzu/velero/pkg/apis/velero/shared"
	velerov1api "github.com/vmware-tanzu/velero/pkg/apis/velero/v1"
	"github.com/vmware-tanzu/velero/pkg/datapath"
	"github.com/vmware-tanzu/velero/pkg/exposer"
	"github.com/vmware-tanzu/velero/pkg/metrics"
	"github.com/vmware-tanzu/velero/pkg/nodeagent"
	"github.com/vmware-tanzu/velero/pkg/repository"
	"github.com/vmware-tanzu/velero/pkg/uploader"
	"github.com/vmware-tanzu/velero/pkg/util"
	"github.com/vmware-tanzu/velero/pkg/util/filesystem"
	"github.com/vmware-tanzu/velero/pkg/util/kube"
)

const (
	pVBRRequestor      = "pod-volume-backup-restore"
	PodVolumeFinalizer = "velero.io/pod-volume-finalizer"
)

// NewPodVolumeBackupReconciler creates the PodVolumeBackupReconciler instance
func NewPodVolumeBackupReconciler(client client.Client, mgr manager.Manager, kubeClient kubernetes.Interface, dataPathMgr *datapath.Manager,
	ensurer *repository.Ensurer, credentialGetter *credentials.CredentialGetter, nodeName string, podResources corev1.ResourceRequirements,
	scheme *runtime.Scheme, metrics *metrics.ServerMetrics, logger logrus.FieldLogger) *PodVolumeBackupReconciler {
	return &PodVolumeBackupReconciler{
		client:            client,
		mgr:               mgr,
		kubeClient:        kubeClient,
		logger:            logger.WithField("controller", "PodVolumeBackup"),
		repositoryEnsurer: ensurer,
		credentialGetter:  credentialGetter,
		nodeName:          nodeName,
		fileSystem:        filesystem.NewFileSystem(),
		clock:             &clocks.RealClock{},
		scheme:            scheme,
		metrics:           metrics,
		podResources:      podResources,
		dataPathMgr:       dataPathMgr,
	}
}

// PodVolumeBackupReconciler reconciles a PodVolumeBackup object
type PodVolumeBackupReconciler struct {
	client            client.Client
	mgr               manager.Manager
	kubeClient        kubernetes.Interface
	scheme            *runtime.Scheme
	clock             clocks.WithTickerAndDelayedExecution
	exposer           exposer.PodVolumeExposer
	metrics           *metrics.ServerMetrics
	credentialGetter  *credentials.CredentialGetter
	repositoryEnsurer *repository.Ensurer
	nodeName          string
	fileSystem        filesystem.Interface
	logger            logrus.FieldLogger
	podResources      corev1.ResourceRequirements
	dataPathMgr       *datapath.Manager
}

// +kubebuilder:rbac:groups=velero.io,resources=podvolumebackups,verbs=get;list;watch;create;update;patch;delete
// +kubebuilder:rbac:groups=velero.io,resources=podvolumebackups/status,verbs=get;update;patch

func (r *PodVolumeBackupReconciler) Reconcile(ctx context.Context, req ctrl.Request) (ctrl.Result, error) {
	log := r.logger.WithFields(logrus.Fields{
		"controller":      "podvolumebackup",
		"podvolumebackup": req.NamespacedName,
	})

	var pvb = &velerov1api.PodVolumeBackup{}
	if err := r.client.Get(ctx, req.NamespacedName, pvb); err != nil {
		if apierrors.IsNotFound(err) {
			log.Debug("Unable to find PodVolumeBackup")
			return ctrl.Result{}, nil
		}
		return ctrl.Result{}, errors.Wrap(err, "getting PodVolumeBackup")
	}
	if len(pvb.OwnerReferences) == 1 {
		log = log.WithField(
			"backup",
			fmt.Sprintf("%s/%s", req.Namespace, pvb.OwnerReferences[0].Name),
		)
	}

	// Only process items for this node.
	if pvb.Spec.Node != r.nodeName {
		return ctrl.Result{}, nil
	}

	// Logic for clear resources when pvb been deleted
	if pvb.DeletionTimestamp.IsZero() { // add finalizer for all cr at beginning
		if !isPVBInFinalState(pvb) && !controllerutil.ContainsFinalizer(pvb, PodVolumeFinalizer) {
			if err := PathPVB(ctx, r.client, pvb, func(pvb *velerov1api.PodVolumeBackup) {
				controllerutil.AddFinalizer(pvb, PodVolumeFinalizer)
			}); err != nil {
				log.Errorf("failed to add finalizer with error %s for %s/%s", err.Error(), pvb.Namespace, pvb.Name)
				return ctrl.Result{}, err
			}
		}
	} else if controllerutil.ContainsFinalizer(pvb, PodVolumeFinalizer) && !pvb.Spec.Cancel && !isPVBInFinalState(pvb) {
		// when delete cr we need to clear up internal resources created by Velero, here we use the cancel mechanism
		// to help clear up resources instead of clear them directly in case of some conflict with Expose action
		log.Warnf("Cancel pvb under phase %s because it is being deleted", pvb.Status.Phase)

		if err := PathPVB(ctx, r.client, pvb, func(pvb *velerov1api.PodVolumeBackup) {
			pvb.Spec.Cancel = true
			pvb.Status.Message = "Cancel pvb because it is being deleted"
		}); err != nil {
			log.Errorf("failed to set cancel flag with error %s for %s/%s", err.Error(), pvb.Namespace, pvb.Name)
			return ctrl.Result{}, err
		}
	}

	if pvb.Status.Phase == "" || pvb.Status.Phase == velerov1api.PodVolumeBackupPhaseNew {
		log.Info("pvb starting")

		exposeParam, err := r.setupExposeParam(pvb)
		if err != nil {
			return r.errorOut(ctx, pvb, err, "failed to set exposer parameters", log)
		}

		if err := r.exposer.Expose(ctx, getPVBOwnerObject(pvb), exposeParam); err != nil {
			if err := r.client.Get(ctx, req.NamespacedName, pvb); err != nil {
				if !apierrors.IsNotFound(err) {
					return ctrl.Result{}, errors.Wrap(err, "getting pvb")
				}
			}
			if isPVBInFinalState(pvb) {
				log.Warnf("expose pvb with err %v but it may caused by clean up resources in cancel action", err)
				r.exposer.CleanUp(ctx, getPVBOwnerObject(pvb))
				return ctrl.Result{}, nil
			} else {
				return r.errorOut(ctx, pvb, err, "error to expose pvb", log)
			}
		}

		log.Info("PVB is exposed")

		return ctrl.Result{}, nil
	} else if pvb.Status.Phase == velerov1api.PodVolumeBackupPhasePrepared {
		log.Info("PVB is prepared")

		if pvb.Spec.Cancel {
			r.OnDataPathCancelled(ctx, pvb.GetNamespace(), pvb.GetName())
			return ctrl.Result{}, nil
		}

		asyncBR := r.dataPathMgr.GetAsyncBR(pvb.Name)
		if asyncBR != nil {
			log.Info("Cancellable data path is already started")
			return ctrl.Result{}, nil
		}

		res, err := r.exposer.GetExposed(ctx, getPVBOwnerObject(pvb), r.client, r.nodeName)
		if err != nil {
			return r.errorOut(ctx, pvb, err, "exposed pvb is not ready", log)
		} else if res == nil {
			log.Debug("Get empty exposer")
			return ctrl.Result{}, nil
		}

<<<<<<< HEAD
		log.Info("Exposed pvb is ready and creating data path routine")
=======
	var pod corev1api.Pod
	podNamespacedName := client.ObjectKey{
		Namespace: pvb.Spec.Pod.Namespace,
		Name:      pvb.Spec.Pod.Name,
	}
	if err := r.Client.Get(ctx, podNamespacedName, &pod); err != nil {
		r.closeDataPath(ctx, pvb.Name)
		return r.errorOut(ctx, &pvb, err, fmt.Sprintf("getting pod %s/%s", pvb.Spec.Pod.Namespace, pvb.Spec.Pod.Name), log)
	}
>>>>>>> d5a2e7e6

		callbacks := datapath.Callbacks{
			OnCompleted: r.OnDataPathCompleted,
			OnFailed:    r.OnDataPathFailed,
			OnCancelled: r.OnDataPathCancelled,
			OnProgress:  r.OnDataPathProgress,
		}

		asyncBR, err = r.dataPathMgr.CreateMicroServiceBRWatcher(ctx, r.client, r.kubeClient, r.mgr, datapath.TaskTypeBackup,
			pvb.Name, pvb.Namespace, res.ByPod.HostingPod.Name, res.ByPod.HostingContainer, pvb.Name, callbacks, false, log)
		if err != nil {
			if err == datapath.ConcurrentLimitExceed {
				log.Info("Data path instance is concurrent limited requeue later")
				return ctrl.Result{Requeue: true, RequeueAfter: time.Second * 5}, nil
			} else {
				return r.errorOut(ctx, pvb, err, "error to create data path", log)
			}
		}

		r.metrics.RegisterPodVolumeBackupEnqueue(r.nodeName)

		if err := r.initCancelableDataPath(ctx, asyncBR, res, log); err != nil {
			log.WithError(err).Errorf("Failed to init cancelable data path for %s", pvb.Name)

			r.closeDataPath(ctx, pvb.Name)
			return r.errorOut(ctx, pvb, err, "error initializing data path", log)
		}

		// Update status to InProgress
		original := pvb.DeepCopy()
		pvb.Status.Phase = velerov1api.PodVolumeBackupPhaseInProgress
		pvb.Status.StartTimestamp = &metav1.Time{Time: r.clock.Now()}
		if err := r.client.Patch(ctx, pvb, client.MergeFrom(original)); err != nil {
			log.WithError(err).Warnf("Failed to update pvb %s to InProgress, will data path close and retry", pvb.Name)

			r.closeDataPath(ctx, pvb.Name)
			return ctrl.Result{Requeue: true, RequeueAfter: time.Second * 5}, nil
		}

		log.Info("PVB is marked as in progress")

		if err := r.startCancelableDataPath(asyncBR, pvb, res, log); err != nil {
			log.WithError(err).Errorf("Failed to start cancelable data path for %s", pvb.Name)
			r.closeDataPath(ctx, pvb.Name)

			return r.errorOut(ctx, pvb, err, "error starting data path", log)
		}

		return ctrl.Result{}, nil
	} else if pvb.Status.Phase == velerov1api.PodVolumeBackupPhaseInProgress {
		log.Info("PVB is in progress")
		if pvb.Spec.Cancel {
			log.Info("PVB is being canceled")

			asyncBR := r.dataPathMgr.GetAsyncBR(pvb.Name)
			if asyncBR == nil {
				r.OnDataPathCancelled(ctx, pvb.GetNamespace(), pvb.GetName())
				return ctrl.Result{}, nil
			}

			// Update status to Canceling
			original := pvb.DeepCopy()
			pvb.Status.Phase = velerov1api.PodVolumeBackupPhaseCanceling
			if err := r.client.Patch(ctx, pvb, client.MergeFrom(original)); err != nil {
				log.WithError(err).Error("error updating pvb into canceling status")
				return ctrl.Result{}, err
			}
			asyncBR.Cancel()
			return ctrl.Result{}, nil
		}
		return ctrl.Result{}, nil
	} else {
		if err := PathPVB(ctx, r.client, pvb, func(pvb *velerov1api.PodVolumeBackup) {
			controllerutil.RemoveFinalizer(pvb, PodVolumeFinalizer)
		}); err != nil {
			log.WithError(err).Error("error to remove finalizer")
		}

		return ctrl.Result{}, nil
	}
}

func (r *PodVolumeBackupReconciler) initCancelableDataPath(ctx context.Context, asyncBR datapath.AsyncBR, res *exposer.ExposeResult, log logrus.FieldLogger) error {
	log.Info("Init cancelable pvb")

	if err := asyncBR.Init(ctx, nil); err != nil {
		return errors.Wrap(err, "error initializing asyncBR")
	}

	log.Infof("async data path init for pod %s, volume %s", res.ByPod.HostingPod.Name, res.ByPod.VolumeName)

	return nil
}

func (r *PodVolumeBackupReconciler) startCancelableDataPath(asyncBR datapath.AsyncBR, pvb *velerov1api.PodVolumeBackup, res *exposer.ExposeResult, log logrus.FieldLogger) error {
	log.Info("Start cancelable pvb")

	if err := asyncBR.StartBackup(datapath.AccessPoint{
		ByPath: res.ByPod.VolumeName,
	}, pvb.Spec.UploaderSettings, nil); err != nil {
		return errors.Wrapf(err, "error starting async backup for pod %s, volume %s", res.ByPod.HostingPod.Name, res.ByPod.VolumeName)
	}

	log.Infof("Async backup started for pod %s, volume %s", res.ByPod.HostingPod.Name, res.ByPod.VolumeName)
	return nil
}

func (r *PodVolumeBackupReconciler) OnDataPathCompleted(ctx context.Context, namespace string, pvbName string, result datapath.Result) {
	defer r.dataPathMgr.RemoveAsyncBR(pvbName)

	log := r.logger.WithField("pvb", pvbName)

	log.WithField("PVB", pvbName).Info("Async fs backup data path completed")

	var pvb *velerov1api.PodVolumeBackup
	if err := r.client.Get(ctx, types.NamespacedName{Name: pvbName, Namespace: namespace}, pvb); err != nil {
		log.WithError(err).Warn("Failed to get PVB on completion")
		return
	}

	log.Info("Cleaning up exposed environment")
	r.exposer.CleanUp(ctx, getPVBOwnerObject(pvb))

	// Update status to Completed with path & snapshot ID.
	if err := PathPVB(ctx, r.client, pvb, func(pvb *velerov1api.PodVolumeBackup) {
		pvb.Status.Path = result.Backup.Source.ByPath
		pvb.Status.Phase = velerov1api.PodVolumeBackupPhaseCompleted
		pvb.Status.SnapshotID = result.Backup.SnapshotID
		pvb.Status.CompletionTimestamp = &metav1.Time{Time: r.clock.Now()}
		if result.Backup.EmptySnapshot {
			pvb.Status.Message = "volume was empty so no snapshot was taken"
		}
	}); err != nil {
		log.WithError(err).Error("error updating PodVolumeBackup status")
	}

	latencyDuration := pvb.Status.CompletionTimestamp.Time.Sub(pvb.Status.StartTimestamp.Time)
	latencySeconds := float64(latencyDuration / time.Second)
	backupName := fmt.Sprintf("%s/%s", pvb.Namespace, pvb.OwnerReferences[0].Name)
	generateOpName := fmt.Sprintf("%s-%s-%s-%s-backup", pvb.Name, pvb.Spec.BackupStorageLocation, pvb.Spec.Pod.Namespace, pvb.Spec.UploaderType)
	r.metrics.ObservePodVolumeOpLatency(r.nodeName, pvb.Name, generateOpName, backupName, latencySeconds)
	r.metrics.RegisterPodVolumeOpLatencyGauge(r.nodeName, pvb.Name, generateOpName, backupName, latencySeconds)
	r.metrics.RegisterPodVolumeBackupDequeue(r.nodeName)

	log.Info("PodVolumeBackup completed")
}

func (r *PodVolumeBackupReconciler) OnDataPathFailed(ctx context.Context, namespace, pvbName string, err error) {
	defer r.dataPathMgr.RemoveAsyncBR(pvbName)

	log := r.logger.WithField("pvb", pvbName)

	log.WithError(err).Error("Async fs backup data path failed")

	var pvb velerov1api.PodVolumeBackup
	if getErr := r.client.Get(ctx, types.NamespacedName{Name: pvbName, Namespace: namespace}, &pvb); getErr != nil {
		log.WithError(getErr).Warn("Failed to get PVB on failure")
	} else {
		_, _ = r.errorOut(ctx, &pvb, err, "data path backup failed", log)
	}
}

func (r *PodVolumeBackupReconciler) OnDataPathCancelled(ctx context.Context, namespace string, pvbName string) {
	defer r.dataPathMgr.RemoveAsyncBR(pvbName)

	log := r.logger.WithField("pvb", pvbName)

	log.Warn("Async fs backup data path canceled")

	var pvb velerov1api.PodVolumeBackup
	if getErr := r.client.Get(ctx, types.NamespacedName{Name: pvbName, Namespace: namespace}, &pvb); getErr != nil {
		log.WithError(getErr).Warn("Failed to get PVB on cancel")
	} else {
		// cleans up any objects generated during the snapshot expose
		r.exposer.CleanUp(ctx, getPVBOwnerObject(&pvb))

		if err := PathPVB(ctx, r.client, &pvb, func(pvb *velerov1api.PodVolumeBackup) {
			pvb.Status.Phase = velerov1api.PodVolumeBackupPhaseCanceled
			if pvb.Status.StartTimestamp.IsZero() {
				pvb.Status.StartTimestamp = &metav1.Time{Time: r.clock.Now()}
			}
			pvb.Status.CompletionTimestamp = &metav1.Time{Time: r.clock.Now()}
		}); err != nil {
			log.WithError(err).Error("error updating pvb status on cancel")
		}
	}
}

func (r *PodVolumeBackupReconciler) OnDataPathProgress(ctx context.Context, namespace string, pvbName string, progress *uploader.Progress) {
	log := r.logger.WithField("pvb", pvbName)

	var pvb velerov1api.PodVolumeBackup
	if err := r.client.Get(ctx, types.NamespacedName{Name: pvbName, Namespace: namespace}, &pvb); err != nil {
		log.WithError(err).Warn("Failed to get PVB on progress")
		return
	}

	original := pvb.DeepCopy()
	pvb.Status.Progress = veleroapishared.DataMoveOperationProgress{TotalBytes: progress.TotalBytes, BytesDone: progress.BytesDone}

	if err := r.client.Patch(ctx, &pvb, client.MergeFrom(original)); err != nil {
		log.WithError(err).Error("Failed to update progress")
	}
}

// SetupWithManager registers the PVB controller.
func (r *PodVolumeBackupReconciler) SetupWithManager(mgr ctrl.Manager) error {
	return ctrl.NewControllerManagedBy(mgr).
		For(&velerov1api.PodVolumeBackup{}).
		Watches(&v1.Pod{}, kube.EnqueueRequestsFromMapUpdateFunc(r.findPVBForPod),
			builder.WithPredicates(predicate.Funcs{
				UpdateFunc: func(ue event.UpdateEvent) bool {
					newObj := ue.ObjectNew.(*v1.Pod)

					if _, ok := newObj.Labels[velerov1api.PVBLabel]; !ok {
						return false
					}

					if newObj.Spec.NodeName == "" {
						return false
					}

					return true
				},
				CreateFunc: func(event.CreateEvent) bool {
					return false
				},
				DeleteFunc: func(de event.DeleteEvent) bool {
					return false
				},
				GenericFunc: func(ge event.GenericEvent) bool {
					return false
				},
			})).
		Complete(r)
}

func (r *PodVolumeBackupReconciler) findPVBForPod(ctx context.Context, podObj client.Object) []reconcile.Request {
	pod := podObj.(*v1.Pod)
	pvb, err := findPVBByPod(r.client, *pod)

	log := r.logger.WithField("pod", pod.Name)
	if err != nil {
		log.WithError(err).Error("unable to get pvb")
		return []reconcile.Request{}
	} else if pvb == nil {
		log.Error("get empty pvb")
		return []reconcile.Request{}
	}
	log = log.WithFields(logrus.Fields{
		"pvb": pvb.Name,
	})

	if pvb.Status.Phase != "" && pvb.Status.Phase != velerov1api.PodVolumeBackupPhaseNew {
		return []reconcile.Request{}
	}

	if pod.Status.Phase == v1.PodRunning {
		log.Info("Preparing pvb")
		// we don't expect anyone else update the CR during the Prepare process
		err := PathPVB(context.Background(), r.client, pvb, r.preparePVB)
		if err != nil {
			log.WithError(err).Warn("failed to update pvb, prepare will halt for this pvb")
			return []reconcile.Request{}
		}
	} else if unrecoverable, reason := kube.IsPodUnrecoverable(pod, log); unrecoverable {
		if !pvb.Spec.Cancel {
			if err := PathPVB(context.Background(), r.client, pvb, func(pvb *velerov1api.PodVolumeBackup) {
				pvb.Spec.Cancel = true
				pvb.Status.Message = fmt.Sprintf("Cancel pvb because the exposing pod %s/%s is in abnormal status for reason %s", pod.Namespace, pod.Name, reason)
			}); err != nil {
				log.WithError(err).Warn("failed to cancel pvb, and it will wait for prepare timeout")
				return []reconcile.Request{}
			}
		}

		log.Infof("Exposed pod is in abnormal status(reason %s) and pvb is marked as cancel", reason)
	} else {
		return []reconcile.Request{}
	}

	request := reconcile.Request{
		NamespacedName: types.NamespacedName{
			Namespace: pvb.Namespace,
			Name:      pvb.Name,
		},
	}
	return []reconcile.Request{request}
}

func (r *PodVolumeBackupReconciler) preparePVB(ssb *velerov1api.PodVolumeBackup) {
	ssb.Status.Phase = velerov1api.PodVolumeBackupPhasePrepared
}

func (r *PodVolumeBackupReconciler) errorOut(ctx context.Context, pvb *velerov1api.PodVolumeBackup, err error, msg string, log logrus.FieldLogger) (ctrl.Result, error) {
	r.exposer.CleanUp(ctx, getPVBOwnerObject(pvb))

	_ = UpdatePVBStatusToFailed(ctx, r.client, pvb, err, msg, r.clock.Now(), log)

	return ctrl.Result{}, err
}

func UpdatePVBStatusToFailed(ctx context.Context, c client.Client, pvb *velerov1api.PodVolumeBackup, errOut error, msg string, time time.Time, log logrus.FieldLogger) error {
	original := pvb.DeepCopy()
	pvb.Status.Phase = velerov1api.PodVolumeBackupPhaseFailed
	pvb.Status.CompletionTimestamp = &metav1.Time{Time: time}
	if dataPathError, ok := errOut.(datapath.DataPathError); ok {
		pvb.Status.SnapshotID = dataPathError.GetSnapshotID()
	}
	if len(strings.TrimSpace(msg)) == 0 {
		pvb.Status.Message = errOut.Error()
	} else {
		pvb.Status.Message = errors.WithMessage(errOut, msg).Error()
	}
	err := c.Patch(ctx, pvb, client.MergeFrom(original))
	if err != nil {
		log.WithError(err).Error("error updating PodVolumeBackup status")
	}

	return err
}

func (r *PodVolumeBackupReconciler) closeDataPath(ctx context.Context, pvbName string) {
	asyncBR := r.dataPathMgr.GetAsyncBR(pvbName)
	if asyncBR != nil {
		asyncBR.Close(ctx)
	}

	r.dataPathMgr.RemoveAsyncBR(pvbName)
}

func (r *PodVolumeBackupReconciler) setupExposeParam(pvb *velerov1api.PodVolumeBackup) (exposer.PodVolumeExposeParam, error) {
	log := r.logger.WithField("pvb", pvb.Name)

	hostingPodLabels := map[string]string{velerov1api.PVBLabel: pvb.Name}
	for _, k := range util.ThirdPartyLabels {
		if v, err := nodeagent.GetLabelValue(context.Background(), r.kubeClient, pvb.Namespace, k, ""); err != nil {
			if err != nodeagent.ErrNodeAgentLabelNotFound {
				log.WithError(err).Warnf("Failed to check node-agent label, skip adding host pod label %s", k)
			}
		} else {
			hostingPodLabels[k] = v
		}
	}

	hostingPodAnnotation := map[string]string{}
	for _, k := range util.ThirdPartyAnnotations {
		if v, err := nodeagent.GetAnnotationValue(context.Background(), r.kubeClient, pvb.Namespace, k, ""); err != nil {
			if err != nodeagent.ErrNodeAgentAnnotationNotFound {
				log.WithError(err).Warnf("Failed to check node-agent annotation, skip adding host pod annotation %s", k)
			}
		} else {
			hostingPodAnnotation[k] = v
		}
	}

	return exposer.PodVolumeExposeParam{
		Type:                  exposer.PodVolumeExposeTypeBackup,
		ClientNamespace:       pvb.Spec.Pod.Namespace,
		ClientPodName:         pvb.Spec.Pod.Name,
		HostingPodLabels:      hostingPodLabels,
		HostingPodAnnotations: hostingPodAnnotation,
		Resources:             r.podResources,
	}, nil
}

func getPVBOwnerObject(pvb *velerov1api.PodVolumeBackup) corev1.ObjectReference {
	return corev1.ObjectReference{
		Kind:       pvb.Kind,
		Namespace:  pvb.Namespace,
		Name:       pvb.Name,
		UID:        pvb.UID,
		APIVersion: pvb.APIVersion,
	}
}

func findPVBByPod(client client.Client, pod corev1.Pod) (*velerov1api.PodVolumeBackup, error) {
	if label, exist := pod.Labels[velerov1api.PVBLabel]; exist {
		pvb := &velerov1api.PodVolumeBackup{}
		err := client.Get(context.Background(), types.NamespacedName{
			Namespace: pod.Namespace,
			Name:      label,
		}, pvb)

		if err != nil {
			return nil, errors.Wrapf(err, "error to find pvb by pod %s/%s", pod.Namespace, pod.Name)
		}
		return pvb, nil
	}
	return nil, nil
}

func isPVBInFinalState(pvb *velerov1api.PodVolumeBackup) bool {
	return pvb.Status.Phase == velerov1api.PodVolumeBackupPhaseFailed ||
		pvb.Status.Phase == velerov1api.PodVolumeBackupPhaseCanceled ||
		pvb.Status.Phase == velerov1api.PodVolumeBackupPhaseCompleted
}

func PathPVB(ctx context.Context, cli client.Client, pvb *velerov1api.PodVolumeBackup, updateFunc func(*velerov1api.PodVolumeBackup)) error {
	original := pvb.DeepCopy()
	updateFunc(pvb)

	return cli.Patch(ctx, pvb, client.MergeFrom(original))
}

var funcResumeCancellablePVB = (*PodVolumeBackupReconciler).resumeCancellableDataPath

func (r *PodVolumeBackupReconciler) AttemptPVBResume(ctx context.Context, logger *logrus.Entry, ns string) error {
	pvbs := &velerov1api.PodVolumeBackupList{}
	if err := r.client.List(ctx, pvbs, &client.ListOptions{Namespace: ns, FieldSelector: fields.OneTermEqualSelector("spec.node", r.nodeName)}); err != nil {
		r.logger.WithError(errors.WithStack(err)).Error("failed to list pvbs")
		return errors.Wrapf(err, "error to list pvbs")
	}

	for i := range pvbs.Items {
		pvb := &pvbs.Items[i]
		if pvb.Status.Phase != velerov1api.PodVolumeBackupPhaseInProgress {
			continue
		}

		err := funcResumeCancellablePVB(r, ctx, pvb, logger)
		if err == nil {
			logger.WithField("pvb", pvb.Name).WithField("current node", r.nodeName).Info("Completed to resume in progress pvb")
			continue
		}

		logger.WithField("pvb", pvb.GetName()).WithError(err).Warn("Failed to resume data path for pvb, have to cancel it")

		resumeErr := err
		err = PathPVB(ctx, r.client, pvb, func(pvb *velerov1api.PodVolumeBackup) {
			pvb.Spec.Cancel = true
			pvb.Status.Message = fmt.Sprintf("Resume InProgress pvb failed with error %v, mark it as cancel", resumeErr)
		})
		if err != nil {
			logger.WithField("pvb", pvb.GetName()).WithError(errors.WithStack(err)).Error("Failed to trigger pvb cancel")
		}
	}

	return nil
}

func (r *PodVolumeBackupReconciler) resumeCancellableDataPath(ctx context.Context, pvb *velerov1api.PodVolumeBackup, log logrus.FieldLogger) error {
	log.Info("Resume cancelable pvb")

	res, err := r.exposer.GetExposed(ctx, getPVBOwnerObject(pvb), r.client, r.nodeName)
	if err != nil {
		return errors.Wrapf(err, "error to get exposed pvb %s", pvb.Name)
	}

	if res == nil {
		return errors.Errorf("expose info missed for pvb %s", pvb.Name)
	}

	callbacks := datapath.Callbacks{
		OnCompleted: r.OnDataPathCompleted,
		OnFailed:    r.OnDataPathFailed,
		OnCancelled: r.OnDataPathCancelled,
		OnProgress:  r.OnDataPathProgress,
	}

	asyncBR, err := r.dataPathMgr.CreateMicroServiceBRWatcher(ctx, r.client, r.kubeClient, r.mgr, datapath.TaskTypeBackup, pvb.Name, pvb.Namespace, res.ByPod.HostingPod.Name, res.ByPod.HostingContainer, pvb.Name, callbacks, true, log)
	if err != nil {
		return errors.Wrapf(err, "error to create asyncBR watcher for pvb %s", pvb.Name)
	}

	resumeComplete := false
	defer func() {
		if !resumeComplete {
			r.closeDataPath(ctx, pvb.Name)
		}
	}()

	if err := asyncBR.Init(ctx, nil); err != nil {
		return errors.Wrapf(err, "error to init asyncBR watcher pvb pvb %s", pvb.Name)
	}

	if err := asyncBR.StartBackup(datapath.AccessPoint{
		ByPath: res.ByPod.VolumeName,
	}, pvb.Spec.UploaderSettings, nil); err != nil {
		return errors.Wrapf(err, "error to resume asyncBR watcher for pvb %s", pvb.Name)
	}

	resumeComplete = true

	log.Infof("asyncBR is resumed for pvb %s", pvb.Name)

	return nil
}<|MERGE_RESOLUTION|>--- conflicted
+++ resolved
@@ -24,12 +24,8 @@
 
 	"github.com/pkg/errors"
 	"github.com/sirupsen/logrus"
-<<<<<<< HEAD
-	corev1 "k8s.io/api/core/v1"
+	corev1api "k8s.io/api/core/v1"
 	v1 "k8s.io/api/core/v1"
-=======
-	corev1api "k8s.io/api/core/v1"
->>>>>>> d5a2e7e6
 	apierrors "k8s.io/apimachinery/pkg/api/errors"
 	metav1 "k8s.io/apimachinery/pkg/apis/meta/v1"
 	"k8s.io/apimachinery/pkg/fields"
@@ -67,7 +63,7 @@
 
 // NewPodVolumeBackupReconciler creates the PodVolumeBackupReconciler instance
 func NewPodVolumeBackupReconciler(client client.Client, mgr manager.Manager, kubeClient kubernetes.Interface, dataPathMgr *datapath.Manager,
-	ensurer *repository.Ensurer, credentialGetter *credentials.CredentialGetter, nodeName string, podResources corev1.ResourceRequirements,
+	ensurer *repository.Ensurer, credentialGetter *credentials.CredentialGetter, nodeName string, podResources corev1api.ResourceRequirements,
 	scheme *runtime.Scheme, metrics *metrics.ServerMetrics, logger logrus.FieldLogger) *PodVolumeBackupReconciler {
 	return &PodVolumeBackupReconciler{
 		client:            client,
@@ -100,7 +96,7 @@
 	nodeName          string
 	fileSystem        filesystem.Interface
 	logger            logrus.FieldLogger
-	podResources      corev1.ResourceRequirements
+	podResources      corev1api.ResourceRequirements
 	dataPathMgr       *datapath.Manager
 }
 
@@ -205,19 +201,7 @@
 			return ctrl.Result{}, nil
 		}
 
-<<<<<<< HEAD
 		log.Info("Exposed pvb is ready and creating data path routine")
-=======
-	var pod corev1api.Pod
-	podNamespacedName := client.ObjectKey{
-		Namespace: pvb.Spec.Pod.Namespace,
-		Name:      pvb.Spec.Pod.Name,
-	}
-	if err := r.Client.Get(ctx, podNamespacedName, &pod); err != nil {
-		r.closeDataPath(ctx, pvb.Name)
-		return r.errorOut(ctx, &pvb, err, fmt.Sprintf("getting pod %s/%s", pvb.Spec.Pod.Namespace, pvb.Spec.Pod.Name), log)
-	}
->>>>>>> d5a2e7e6
 
 		callbacks := datapath.Callbacks{
 			OnCompleted: r.OnDataPathCompleted,
@@ -584,8 +568,8 @@
 	}, nil
 }
 
-func getPVBOwnerObject(pvb *velerov1api.PodVolumeBackup) corev1.ObjectReference {
-	return corev1.ObjectReference{
+func getPVBOwnerObject(pvb *velerov1api.PodVolumeBackup) corev1api.ObjectReference {
+	return corev1api.ObjectReference{
 		Kind:       pvb.Kind,
 		Namespace:  pvb.Namespace,
 		Name:       pvb.Name,
@@ -594,7 +578,7 @@
 	}
 }
 
-func findPVBByPod(client client.Client, pod corev1.Pod) (*velerov1api.PodVolumeBackup, error) {
+func findPVBByPod(client client.Client, pod corev1api.Pod) (*velerov1api.PodVolumeBackup, error) {
 	if label, exist := pod.Labels[velerov1api.PVBLabel]; exist {
 		pvb := &velerov1api.PodVolumeBackup{}
 		err := client.Get(context.Background(), types.NamespacedName{
