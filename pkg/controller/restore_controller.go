--- conflicted
+++ resolved
@@ -30,30 +30,17 @@
 
 	"github.com/pkg/errors"
 	"github.com/sirupsen/logrus"
-	"golang.org/x/sync/errgroup"
 	metav1 "k8s.io/apimachinery/pkg/apis/meta/v1"
 	"k8s.io/apimachinery/pkg/labels"
 	"k8s.io/apimachinery/pkg/types"
 	"k8s.io/apimachinery/pkg/util/sets"
 	"k8s.io/apimachinery/pkg/util/wait"
-<<<<<<< HEAD
-	"k8s.io/client-go/tools/cache"
-=======
 	"k8s.io/utils/clock"
 	ctrl "sigs.k8s.io/controller-runtime"
 	"sigs.k8s.io/controller-runtime/pkg/client"
->>>>>>> 8bed1590
 
 	"github.com/vmware-tanzu/velero/internal/hook"
 	api "github.com/vmware-tanzu/velero/pkg/apis/velero/v1"
-<<<<<<< HEAD
-	velerov1api "github.com/vmware-tanzu/velero/pkg/apis/velero/v1"
-	"github.com/vmware-tanzu/velero/pkg/features"
-	velerov1client "github.com/vmware-tanzu/velero/pkg/generated/clientset/versioned/typed/velero/v1"
-	velerov1informers "github.com/vmware-tanzu/velero/pkg/generated/informers/externalversions/velero/v1"
-	velerov1listers "github.com/vmware-tanzu/velero/pkg/generated/listers/velero/v1"
-=======
->>>>>>> 8bed1590
 	"github.com/vmware-tanzu/velero/pkg/label"
 	"github.com/vmware-tanzu/velero/pkg/metrics"
 	"github.com/vmware-tanzu/velero/pkg/persistence"
@@ -97,24 +84,6 @@
 	"backuprepositories.velero.io",
 }
 
-<<<<<<< HEAD
-type restoreController struct {
-	*genericController
-
-	namespace              string
-	restoreClient          velerov1client.RestoresGetter
-	podVolumeBackupClient  velerov1client.PodVolumeBackupsGetter
-	snapshotRestoreClient  velerov1client.SnapshotRestoresGetter
-	restorer               pkgrestore.Restorer
-	backupLister           velerov1listers.BackupLister
-	restoreLister          velerov1listers.RestoreLister
-	kbClient               client.Client
-	snapshotLocationLister velerov1listers.VolumeSnapshotLocationLister
-	restoreLogLevel        logrus.Level
-	metrics                *metrics.ServerMetrics
-	logFormat              logging.Format
-	clock                  clock.Clock
-=======
 type restoreReconciler struct {
 	ctx             context.Context
 	namespace       string
@@ -125,7 +94,6 @@
 	metrics         *metrics.ServerMetrics
 	logFormat       logging.Format
 	clock           clock.WithTickerAndDelayedExecution
->>>>>>> 8bed1590
 
 	newPluginManager  func(logger logrus.FieldLogger) clientmgmt.Manager
 	backupStoreGetter persistence.ObjectBackupStoreGetter
@@ -140,13 +108,6 @@
 func NewRestoreReconciler(
 	ctx context.Context,
 	namespace string,
-<<<<<<< HEAD
-	restoreInformer velerov1informers.RestoreInformer,
-	restoreClient velerov1client.RestoresGetter,
-	podVolumeBackupClient velerov1client.PodVolumeBackupsGetter,
-	snapshotRestoreClient velerov1client.SnapshotRestoresGetter,
-=======
->>>>>>> 8bed1590
 	restorer pkgrestore.Restorer,
 	kbClient client.Client,
 	logger logrus.FieldLogger,
@@ -155,24 +116,6 @@
 	backupStoreGetter persistence.ObjectBackupStoreGetter,
 	metrics *metrics.ServerMetrics,
 	logFormat logging.Format,
-<<<<<<< HEAD
-) Interface {
-	c := &restoreController{
-		genericController:      newGenericController(Restore, logger),
-		namespace:              namespace,
-		restoreClient:          restoreClient,
-		podVolumeBackupClient:  podVolumeBackupClient,
-		snapshotRestoreClient:  snapshotRestoreClient,
-		restorer:               restorer,
-		backupLister:           backupLister,
-		restoreLister:          restoreInformer.Lister(),
-		kbClient:               kbClient,
-		snapshotLocationLister: snapshotLocationLister,
-		restoreLogLevel:        restoreLogLevel,
-		metrics:                metrics,
-		logFormat:              logFormat,
-		clock:                  &clock.RealClock{},
-=======
 ) *restoreReconciler {
 	r := &restoreReconciler{
 		ctx:             ctx,
@@ -184,7 +127,6 @@
 		metrics:         metrics,
 		logFormat:       logFormat,
 		clock:           &clock.RealClock{},
->>>>>>> 8bed1590
 
 		// use variables to refer to these functions so they can be
 		// replaced with fakes for testing.
@@ -535,18 +477,6 @@
 	restoreWarnings, restoreErrors := r.restorer.RestoreWithResolvers(restoreReq, actionsResolver, snapshotItemResolver,
 		pluginManager)
 
-	if features.IsEnabled(velerov1api.CSIFeatureFlag) {
-		if isMovingCSISnapshot(&restoreReq) {
-			///for now, wait the SnapshotRestore CR, in future, this is replaced by checking RIA V2's Progress interface
-			restoreLog.WithField("pid", os.Getpid()).Info("Start to wait snapshotrestore")
-			snapshotRestoreErrs := c.waitSnapshotRestore(&restoreReq, restoreLog)
-			restoreErrors.Merge(&snapshotRestoreErrs)
-			restoreLog.Info("Finish to wait snapshotrestore")
-		} else {
-			restoreLog.Info("Don't need to move CSI snapshot")
-		}
-	}
-
 	// log errors and warnings to the restore log
 	for _, msg := range restoreErrors.Velero {
 		restoreLog.Errorf("Velero restore error: %v", msg)
@@ -617,72 +547,6 @@
 	return nil
 }
 
-<<<<<<< HEAD
-func isMovingCSISnapshot(restore *pkgrestore.Request) bool {
-	return *restore.Restore.Spec.CSISnapshotMoveData
-}
-
-func (c *restoreController) waitSnapshotRestore(restore *pkgrestore.Request, restoreLog logrus.FieldLogger) pkgrestore.Result {
-	ctx := context.Background()
-	errs := pkgrestore.Result{}
-
-	eg, _ := errgroup.WithContext(ctx)
-	timeout := 4 * time.Hour
-	interval := 5 * time.Second
-
-	listOptions := label.NewListOptionsForRestore(label.GetValidName(restore.Name))
-	snapshotRestoreList, err := c.snapshotRestoreClient.SnapshotRestores(restore.Namespace).List(ctx, listOptions)
-	if err != nil {
-		restoreLog.WithError(err).Errorf("Failed to list snapshotrestores for restore: %s", restore.Name)
-		errs.AddVeleroError(errors.Wrap(err, "error to list snapshotrestores"))
-
-		return errs
-	}
-
-	for i := range snapshotRestoreList.Items {
-		snapshotRestore := snapshotRestoreList.Items[i]
-
-		eg.Go(func() error {
-			checkFunc := func() (bool, error) {
-				updated, err := c.snapshotRestoreClient.SnapshotRestores(snapshotRestore.Namespace).Get(ctx, snapshotRestore.Name, metav1.GetOptions{})
-				if err != nil {
-					return false, errors.Wrapf(err, fmt.Sprintf("failed to get snapshotRestore %s", snapshotRestore.Name))
-				}
-
-				if updated.Status.Phase == velerov1api.SnapshotRestorePhaseFailed {
-					return false, errors.Errorf("snapshot restore failed, %s", updated.Status.Message)
-				}
-
-				if updated.Status.Phase == velerov1api.SnapshotRestorePhaseCanceled {
-					return false, errors.Errorf("snapshot restore is canceled, %s", updated.Status.Message)
-				}
-
-				if updated.Status.Phase == velerov1api.SnapshotRestorePhaseCompleted {
-					return true, nil
-				}
-
-				return false, nil
-			}
-
-			err := wait.PollImmediate(interval, timeout, checkFunc)
-			if err != nil {
-				restoreLog.WithField("snapshotRestore", snapshotRestore.Name).WithError(err).Error("snapshotRestore failed")
-				errs.AddVeleroError(err)
-			} else {
-				restoreLog.WithField("snapshotRestore", snapshotRestore.Name).Info("snapshotRestore completes")
-			}
-
-			return err
-		})
-	}
-
-	eg.Wait()
-
-	return errs
-}
-
-func putResults(restore *api.Restore, results map[string]pkgrestore.Result, backupStore persistence.BackupStore) error {
-=======
 // updateTotalRestoreMetric update the velero_restore_total metric every minute.
 func (r *restoreReconciler) updateTotalRestoreMetric() {
 	go func() {
@@ -707,7 +571,6 @@
 }
 
 func putResults(restore *api.Restore, results map[string]results.Result, backupStore persistence.BackupStore) error {
->>>>>>> 8bed1590
 	buf := new(bytes.Buffer)
 	gzw := gzip.NewWriter(buf)
 	defer gzw.Close()
