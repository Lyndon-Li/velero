/*
Copyright The Velero Contributors.

Licensed under the Apache License, Version 2.0 (the "License");
you may not use this file except in compliance with the License.
You may obtain a copy of the License at

    http://www.apache.org/licenses/LICENSE-2.0

Unless required by applicable law or agreed to in writing, software
distributed under the License is distributed on an "AS IS" BASIS,
WITHOUT WARRANTIES OR CONDITIONS OF ANY KIND, either express or implied.
See the License for the specific language governing permissions and
limitations under the License.
*/

package controller

import (
	"context"
	"fmt"
	"time"

	"github.com/pkg/errors"
	"github.com/sirupsen/logrus"
	corev1 "k8s.io/api/core/v1"
	apierrors "k8s.io/apimachinery/pkg/api/errors"
	metav1 "k8s.io/apimachinery/pkg/apis/meta/v1"
	"k8s.io/apimachinery/pkg/types"
	"k8s.io/apimachinery/pkg/util/wait"
	"k8s.io/client-go/kubernetes"
	clocks "k8s.io/utils/clock"
	ctrl "sigs.k8s.io/controller-runtime"
	"sigs.k8s.io/controller-runtime/pkg/builder"
	"sigs.k8s.io/controller-runtime/pkg/client"
	"sigs.k8s.io/controller-runtime/pkg/controller/controllerutil"
	"sigs.k8s.io/controller-runtime/pkg/event"
	"sigs.k8s.io/controller-runtime/pkg/predicate"
	"sigs.k8s.io/controller-runtime/pkg/reconcile"
	"sigs.k8s.io/controller-runtime/pkg/source"

	snapshotter "github.com/kubernetes-csi/external-snapshotter/client/v4/clientset/versioned/typed/volumesnapshot/v1"

	"github.com/vmware-tanzu/velero/internal/credentials"
	"github.com/vmware-tanzu/velero/pkg/apis/velero/shared"
	velerov1api "github.com/vmware-tanzu/velero/pkg/apis/velero/v1"
	velerov2alpha1api "github.com/vmware-tanzu/velero/pkg/apis/velero/v2alpha1"
	"github.com/vmware-tanzu/velero/pkg/datamover"
	"github.com/vmware-tanzu/velero/pkg/datapath"
	"github.com/vmware-tanzu/velero/pkg/exposer"
	"github.com/vmware-tanzu/velero/pkg/metrics"
	"github.com/vmware-tanzu/velero/pkg/repository"
	"github.com/vmware-tanzu/velero/pkg/uploader"
	"github.com/vmware-tanzu/velero/pkg/util/filesystem"
	"github.com/vmware-tanzu/velero/pkg/util/kube"
)

const (
	dataUploadDownloadRequestor = "snapshot-data-upload-download"
	acceptNodeLabelKey          = "velero.io/accepted-by"
	DataUploadDownloadFinalizer = "velero.io/data-upload-download-finalizer"
	preparingMonitorFrequency   = time.Minute
)

// DataUploadReconciler reconciles a DataUpload object
type DataUploadReconciler struct {
	client              client.Client
	kubeClient          kubernetes.Interface
	csiSnapshotClient   snapshotter.SnapshotV1Interface
	repoEnsurer         *repository.Ensurer
	Clock               clocks.WithTickerAndDelayedExecution
	credentialGetter    *credentials.CredentialGetter
	nodeName            string
	fileSystem          filesystem.Interface
	logger              logrus.FieldLogger
	snapshotExposerList map[velerov2alpha1api.SnapshotType]exposer.SnapshotExposer
	dataPathMgr         *datapath.Manager
	preparingTimeout    time.Duration
	metrics             *metrics.ServerMetrics
}

func NewDataUploadReconciler(client client.Client, kubeClient kubernetes.Interface,
	csiSnapshotClient snapshotter.SnapshotV1Interface, repoEnsurer *repository.Ensurer, clock clocks.WithTickerAndDelayedExecution,
	cred *credentials.CredentialGetter, nodeName string, fs filesystem.Interface, preparingTimeout time.Duration, log logrus.FieldLogger, metrics *metrics.ServerMetrics) *DataUploadReconciler {
	return &DataUploadReconciler{
		client:              client,
		kubeClient:          kubeClient,
		csiSnapshotClient:   csiSnapshotClient,
		Clock:               clock,
		credentialGetter:    cred,
		nodeName:            nodeName,
		fileSystem:          fs,
		logger:              log,
		repoEnsurer:         repoEnsurer,
		snapshotExposerList: map[velerov2alpha1api.SnapshotType]exposer.SnapshotExposer{velerov2alpha1api.SnapshotTypeCSI: exposer.NewCSISnapshotExposer(kubeClient, csiSnapshotClient, log)},
		dataPathMgr:         datapath.NewManager(1),
		preparingTimeout:    preparingTimeout,
		metrics:             metrics,
	}
}

// +kubebuilder:rbac:groups=velero.io,resources=datauploads,verbs=get;list;watch;create;update;patch;delete
// +kubebuilder:rbac:groups=velero.io,resources=datauploads/status,verbs=get;update;patch
// +kubebuilder:rbac:groups="",resources=pods,verbs=get
// +kubebuilder:rbac:groups="",resources=persistentvolumes,verbs=get
// +kubebuilder:rbac:groups="",resources=persistentvolumerclaims,verbs=get

func (r *DataUploadReconciler) Reconcile(ctx context.Context, req ctrl.Request) (ctrl.Result, error) {
	log := r.logger.WithFields(logrus.Fields{
		"controller": "dataupload",
		"dataupload": req.NamespacedName,
	})
	log.Infof("Reconcile %s", req.Name)
	du := &velerov2alpha1api.DataUpload{}
	if err := r.client.Get(ctx, req.NamespacedName, du); err != nil {
		if apierrors.IsNotFound(err) {
			log.Debug("Unable to find DataUpload")
			return ctrl.Result{}, nil
		}
		return ctrl.Result{}, errors.Wrap(err, "getting DataUpload")
	}

	if !datamover.IsBuiltInUploader(du.Spec.DataMover) {
		log.WithField("Data mover", du.Spec.DataMover).Debug("it is not one built-in data mover which is not supported by Velero")
		return ctrl.Result{}, nil
	}

	ep, ok := r.snapshotExposerList[du.Spec.SnapshotType]
	if !ok {
		return r.errorOut(ctx, du, errors.Errorf("%s type of snapshot exposer is not exist", du.Spec.SnapshotType), "not exist type of exposer", log)
	}

	// Logic for clear resources when dataupload been deleted
	if du.DeletionTimestamp.IsZero() { // add finalizer for all cr at beginning
		if !isDataUploadInFinalState(du) && !controllerutil.ContainsFinalizer(du, DataUploadDownloadFinalizer) {
			succeeded, err := r.exclusiveUpdateDataUpload(ctx, du, func(du *velerov2alpha1api.DataUpload) {
				controllerutil.AddFinalizer(du, DataUploadDownloadFinalizer)
			})

			if err != nil {
				log.Errorf("failed to add finalizer with error %s for %s/%s", err.Error(), du.Namespace, du.Name)
				return ctrl.Result{}, err
			} else if !succeeded {
				log.Warnf("failed to add finilizer for %s/%s and will requeue later", du.Namespace, du.Name)
				return ctrl.Result{Requeue: true}, nil
			}
		}
	} else if controllerutil.ContainsFinalizer(du, DataUploadDownloadFinalizer) && !du.Spec.Cancel && !isDataUploadInFinalState(du) {
		// when delete cr we need to clear up internal resources created by Velero, here we use the cancel mechanism
		// to help clear up resources instead of clear them directly in case of some conflict with Expose action
		if err := UpdateDataUploadWithRetry(ctx, r.client, req.NamespacedName, log, func(dataUpload *velerov2alpha1api.DataUpload) {
			dataUpload.Spec.Cancel = true
			dataUpload.Status.Message = fmt.Sprintf("found a dataupload %s/%s is being deleted, mark it as cancel", du.Namespace, du.Name)
		}); err != nil {
			log.Errorf("failed to set cancel flag with error %s for %s/%s", err.Error(), du.Namespace, du.Name)
			return ctrl.Result{}, err
		}
	}

	if du.Status.Phase == "" || du.Status.Phase == velerov2alpha1api.DataUploadPhaseNew {
		log.Info("Data upload starting")

		accepted, err := r.acceptDataUpload(ctx, du)
		if err != nil {
			return r.errorOut(ctx, du, err, "error to accept the data upload", log)
		}

		if !accepted {
			log.Debug("Data upload is not accepted")
			return ctrl.Result{}, nil
		}

		log.Info("Data upload is accepted")

		if du.Spec.Cancel {
			r.OnDataUploadCancelled(ctx, du.GetNamespace(), du.GetName())
			return ctrl.Result{}, nil
		}

		exposeParam, err := r.setupExposeParam(du)
		if err != nil {
			return r.errorOut(ctx, du, err, "failed to set exposer parameters", log)
		}

		// Expose() will trigger to create one pod whose volume is restored by a given volume snapshot,
		// but the pod maybe is not in the same node of the current controller, so we need to return it here.
		// And then only the controller who is in the same node could do the rest work.
		if err := ep.Expose(ctx, getOwnerObject(du), exposeParam); err != nil {
			if err := r.client.Get(ctx, req.NamespacedName, du); err != nil {
				if !apierrors.IsNotFound(err) {
					return ctrl.Result{}, errors.Wrap(err, "getting DataUpload")
				}
			}
			if isDataUploadInFinalState(du) {
				log.Warnf("expose snapshot with err %v but it may caused by clean up resources in cancel action", err)
				r.cleanUp(ctx, du, log)
				return ctrl.Result{}, nil
			} else {
				return r.errorOut(ctx, du, err, "error to expose snapshot", log)
			}
		}

		log.Info("Snapshot is exposed")

		// we need to get CR again for it may canceled by dataupload controller on other
		// nodes when doing expose action, if detectd cancel action we need to clear up the internal
		// resources created by velero during backup.
		if err := r.client.Get(ctx, req.NamespacedName, du); err != nil {
			if apierrors.IsNotFound(err) {
				log.Debug("Unable to find DataUpload")
				return ctrl.Result{}, nil
			}
			return ctrl.Result{}, errors.Wrap(err, "getting DataUpload")
		}

		// we need to clean up resources as resources created in Expose it may later than cancel action or prepare time
		// and need to clean up resources again
		if isDataUploadInFinalState(du) {
			r.cleanUp(ctx, du, log)
		}

		return ctrl.Result{}, nil
	} else if du.Status.Phase == velerov2alpha1api.DataUploadPhaseAccepted {
		if du.Spec.Cancel {
			// we don't want to update CR into cancel status forcely as it may conflict with CR update in Expose action
			// we could retry when the CR requeue in periodcally
			log.Debugf("Data upload is been canceled %s in Phase %s", du.GetName(), du.Status.Phase)
			r.TryCancelDataUpload(ctx, du)
		} else if du.Status.StartTimestamp != nil {
			if time.Since(du.Status.StartTimestamp.Time) >= r.preparingTimeout {
				r.onPrepareTimeout(ctx, du)
			}
		}

		return ctrl.Result{}, nil
	} else if du.Status.Phase == velerov2alpha1api.DataUploadPhasePrepared {
		log.Info("Data upload is prepared")

		if du.Spec.Cancel {
			r.OnDataUploadCancelled(ctx, du.GetNamespace(), du.GetName())
			return ctrl.Result{}, nil
		}

		fsBackup := r.dataPathMgr.GetAsyncBR(du.Name)
		if fsBackup != nil {
			log.Info("Cancellable data path is already started")
			return ctrl.Result{}, nil
		}
		waitExposePara := r.setupWaitExposePara(du)
		res, err := ep.GetExposed(ctx, getOwnerObject(du), du.Spec.OperationTimeout.Duration, waitExposePara)
		if err != nil {
			return r.errorOut(ctx, du, err, "exposed snapshot is not ready", log)
		} else if res == nil {
			log.Debug("Get empty exposer")
			return ctrl.Result{}, nil
		}

		log.Info("Exposed snapshot is ready and creating data path routine")

		// Need to first create file system BR and get data path instance then update data upload status
		callbacks := datapath.Callbacks{
			OnCompleted: r.OnDataUploadCompleted,
			OnFailed:    r.OnDataUploadFailed,
			OnCancelled: r.OnDataUploadCancelled,
			OnProgress:  r.OnDataUploadProgress,
		}

		fsBackup, err = r.dataPathMgr.CreateFileSystemBR(du.Name, dataUploadDownloadRequestor, ctx, r.client, du.Namespace, callbacks, log)
		if err != nil {
			if err == datapath.ConcurrentLimitExceed {
				log.Info("Data path instance is concurrent limited requeue later")
				return ctrl.Result{Requeue: true, RequeueAfter: time.Minute}, nil
			} else {
				return r.errorOut(ctx, du, err, "error to create data path", log)
			}
		}

		// Update status to InProgress
		original := du.DeepCopy()
		du.Status.Phase = velerov2alpha1api.DataUploadPhaseInProgress
		du.Status.RetainedSnapshot = res.RetainedSnapshot
		if err := r.client.Patch(ctx, du, client.MergeFrom(original)); err != nil {
			return r.errorOut(ctx, du, err, "error updating dataupload status", log)
		}

		log.Info("Data upload is marked as in progress")
		result, err := r.runCancelableDataUpload(ctx, fsBackup, du, res, log)
		if err != nil {
			log.Errorf("Failed to run cancelable data path for %s with err %v", du.Name, err)
			r.closeDataPath(ctx, du.Name)
		}
		return result, err
	} else if du.Status.Phase == velerov2alpha1api.DataUploadPhaseInProgress {
		log.Info("Data upload is in progress")
		if du.Spec.Cancel {
			log.Info("Data upload is being canceled")

			fsBackup := r.dataPathMgr.GetAsyncBR(du.Name)
			if fsBackup == nil {
				r.OnDataUploadCancelled(ctx, du.GetNamespace(), du.GetName())
				return ctrl.Result{}, nil
			}

			// Update status to Canceling
			original := du.DeepCopy()
			du.Status.Phase = velerov2alpha1api.DataUploadPhaseCanceling
			if err := r.client.Patch(ctx, du, client.MergeFrom(original)); err != nil {
				log.WithError(err).Error("error updating data upload into canceling status")
				return ctrl.Result{}, err
			}
			fsBackup.Cancel()
			return ctrl.Result{}, nil
		}
		return ctrl.Result{}, nil
	} else {
		// put the finilizer remove action here for all cr will goes to the final status, we could check finalizer and do remove action in final status
		// instead of intermediate state.
		// remove finalizer no matter whether the cr is being deleted or not for it is no longer needed when internal resources are all cleaned up
		// also in final status cr won't block the direct delete of the velero namespace
		if isDataUploadInFinalState(du) && controllerutil.ContainsFinalizer(du, DataUploadDownloadFinalizer) {
			original := du.DeepCopy()
			controllerutil.RemoveFinalizer(du, DataUploadDownloadFinalizer)
			if err := r.client.Patch(ctx, du, client.MergeFrom(original)); err != nil {
				log.WithError(err).Error("error to remove finalizer")
			}
		}
		return ctrl.Result{}, nil
	}
}

func (r *DataUploadReconciler) runCancelableDataUpload(ctx context.Context, fsBackup datapath.AsyncBR, du *velerov2alpha1api.DataUpload, res *exposer.ExposeResult, log logrus.FieldLogger) (reconcile.Result, error) {
	log.Info("Run cancelable dataUpload")
	path, err := exposer.GetPodVolumeHostPath(ctx, res.ByPod.HostingPod, res.ByPod.VolumeName, r.client, r.fileSystem, log)
	if err != nil {
		return r.errorOut(ctx, du, err, "error exposing host path for pod volume", log)
	}

	log.WithField("path", path.ByPath).Debug("Found host path")
	if err := fsBackup.Init(ctx, du.Spec.BackupStorageLocation, du.Spec.SourceNamespace, datamover.GetUploaderType(du.Spec.DataMover),
		velerov1api.BackupRepositoryTypeKopia, "", r.repoEnsurer, r.credentialGetter); err != nil {
		return r.errorOut(ctx, du, err, "error to initialize data path", log)
	}
	log.WithField("path", path.ByPath).Info("fs init")

	tags := map[string]string{
		velerov1api.AsyncOperationIDLabel: du.Labels[velerov1api.AsyncOperationIDLabel],
	}
	if err := fsBackup.StartBackup(path, fmt.Sprintf("%s/%s", du.Spec.SourceNamespace, du.Spec.SourcePVC), "", false, tags); err != nil {
		return r.errorOut(ctx, du, err, "error starting data path backup", log)
	}

	log.WithField("path", path.ByPath).Info("Async fs backup data path started")
	return ctrl.Result{}, nil
}

func (r *DataUploadReconciler) OnDataUploadCompleted(ctx context.Context, namespace string, duName string, result datapath.Result) {
	defer r.closeDataPath(ctx, duName)

	log := r.logger.WithField("dataupload", duName)

	log.Info("Async fs backup data path completed")

	var du velerov2alpha1api.DataUpload
	if err := r.client.Get(ctx, types.NamespacedName{Name: duName, Namespace: namespace}, &du); err != nil {
		log.WithError(err).Warn("Failed to get dataupload on completion")
		return
	}

	// cleans up any objects generated during the snapshot expose
	ep, ok := r.snapshotExposerList[du.Spec.SnapshotType]
	if !ok {
		log.WithError(fmt.Errorf("%v type of snapshot exposer is not exist", du.Spec.SnapshotType)).
			Warn("Failed to clean up resources on completion")
	} else {
		var volumeSnapshotName string
		if du.Spec.SnapshotType == velerov2alpha1api.SnapshotTypeCSI { // Other exposer should have another condition
			volumeSnapshotName = du.Spec.CSISnapshot.VolumeSnapshot
		}
		ep.CleanUp(ctx, getOwnerObject(&du), volumeSnapshotName, du.Spec.SourceNamespace)
	}

	// Update status to Completed with path & snapshot ID.
	original := du.DeepCopy()
	du.Status.Path = result.Backup.Source.ByPath
	du.Status.Phase = velerov2alpha1api.DataUploadPhaseCompleted
	du.Status.SnapshotID = result.Backup.SnapshotID
	du.Status.CompletionTimestamp = &metav1.Time{Time: r.Clock.Now()}
	if result.Backup.EmptySnapshot {
		du.Status.Message = "volume was empty so no data was upload"
	}

	if err := r.client.Patch(ctx, &du, client.MergeFrom(original)); err != nil {
		log.WithError(err).Error("error updating DataUpload status")
	} else {
		log.Info("Data upload completed")
		r.metrics.RegisterDataUploadSuccess(r.nodeName)
	}
}

func (r *DataUploadReconciler) OnDataUploadFailed(ctx context.Context, namespace string, duName string, err error) {
	defer r.closeDataPath(ctx, duName)

	log := r.logger.WithField("dataupload", duName)

	log.WithError(err).Error("Async fs backup data path failed")

	var du velerov2alpha1api.DataUpload
	if getErr := r.client.Get(ctx, types.NamespacedName{Name: duName, Namespace: namespace}, &du); getErr != nil {
		log.WithError(getErr).Warn("Failed to get dataupload on failure")
	} else {
		if _, errOut := r.errorOut(ctx, &du, err, "data path backup failed", log); err != nil {
			log.WithError(err).Warnf("Failed to patch dataupload with err %v", errOut)
		}
	}
}

func (r *DataUploadReconciler) OnDataUploadCancelled(ctx context.Context, namespace string, duName string) {
	defer r.closeDataPath(ctx, duName)

	log := r.logger.WithField("dataupload", duName)

	log.Warn("Async fs backup data path canceled")

	du := &velerov2alpha1api.DataUpload{}
	if getErr := r.client.Get(ctx, types.NamespacedName{Name: duName, Namespace: namespace}, du); getErr != nil {
		log.WithError(getErr).Warn("Failed to get dataupload on cancel")
	} else {
		// cleans up any objects generated during the snapshot expose
		r.cleanUp(ctx, du, log)
		original := du.DeepCopy()
		du.Status.Phase = velerov2alpha1api.DataUploadPhaseCanceled
		if du.Status.StartTimestamp.IsZero() {
			du.Status.StartTimestamp = &metav1.Time{Time: r.Clock.Now()}
		}
		du.Status.CompletionTimestamp = &metav1.Time{Time: r.Clock.Now()}
		if err := r.client.Patch(ctx, du, client.MergeFrom(original)); err != nil {
			log.WithError(err).Error("error updating DataUpload status")
		} else {
			r.metrics.RegisterDataUploadCancel(r.nodeName)
		}
	}
}

// TryCancelDataUpload clear up resources only when update success
func (r *DataUploadReconciler) TryCancelDataUpload(ctx context.Context, du *velerov2alpha1api.DataUpload) {
	log := r.logger.WithField("dataupload", du.Name)
	log.Warn("Async fs backup data path canceled")
	succeeded, err := r.exclusiveUpdateDataUpload(ctx, du, func(dataUpload *velerov2alpha1api.DataUpload) {
		dataUpload.Status.Phase = velerov2alpha1api.DataUploadPhaseCanceled
		if dataUpload.Status.StartTimestamp.IsZero() {
			dataUpload.Status.StartTimestamp = &metav1.Time{Time: r.Clock.Now()}
		}
		dataUpload.Status.CompletionTimestamp = &metav1.Time{Time: r.Clock.Now()}
	})

	if err != nil {
		log.WithError(err).Error("error updating dataupload status")
		return
	} else if !succeeded {
		log.Warn("conflict in updating dataupload status and will try it again later")
		return
	}

	// success update
	r.metrics.RegisterDataUploadCancel(r.nodeName)
	// cleans up any objects generated during the snapshot expose
	r.cleanUp(ctx, du, log)
	r.closeDataPath(ctx, du.Name)
}

func (r *DataUploadReconciler) cleanUp(ctx context.Context, du *velerov2alpha1api.DataUpload, log *logrus.Entry) {
	ep, ok := r.snapshotExposerList[du.Spec.SnapshotType]
	if !ok {
		log.WithError(fmt.Errorf("%v type of snapshot exposer is not exist", du.Spec.SnapshotType)).
			Warn("Failed to clean up resources on canceled")
	} else {
		var volumeSnapshotName string
		if du.Spec.SnapshotType == velerov2alpha1api.SnapshotTypeCSI { // Other exposer should have another condition
			volumeSnapshotName = du.Spec.CSISnapshot.VolumeSnapshot
		}
		ep.CleanUp(ctx, getOwnerObject(du), volumeSnapshotName, du.Spec.SourceNamespace)
	}
}

func (r *DataUploadReconciler) OnDataUploadProgress(ctx context.Context, namespace string, duName string, progress *uploader.Progress) {
	log := r.logger.WithField("dataupload", duName)

	var du velerov2alpha1api.DataUpload
	if err := r.client.Get(ctx, types.NamespacedName{Name: duName, Namespace: namespace}, &du); err != nil {
		log.WithError(err).Warn("Failed to get dataupload on progress")
		return
	}

	original := du.DeepCopy()
	du.Status.Progress = shared.DataMoveOperationProgress{TotalBytes: progress.TotalBytes, BytesDone: progress.BytesDone}

	if err := r.client.Patch(ctx, &du, client.MergeFrom(original)); err != nil {
		log.WithError(err).Error("Failed to update progress")
	}
}

// SetupWithManager registers the DataUpload controller.
// The fresh new DataUpload CR first created will trigger to create one pod (long time, maybe failure or unknown status) by one of the dataupload controllers
// then the request will get out of the Reconcile queue immediately by not blocking others' CR handling, in order to finish the rest data upload process we need to
// re-enqueue the previous related request once the related pod is in running status to keep going on the rest logic. and below logic will avoid handling the unwanted
// pod status and also avoid block others CR handling
func (r *DataUploadReconciler) SetupWithManager(mgr ctrl.Manager) error {
	s := kube.NewPeriodicalEnqueueSource(r.logger, r.client, &velerov2alpha1api.DataUploadList{}, preparingMonitorFrequency, kube.PeriodicalEnqueueSourceOption{})
	gp := kube.NewGenericEventPredicate(func(object client.Object) bool {
		du := object.(*velerov2alpha1api.DataUpload)
		return (du.Status.Phase == velerov2alpha1api.DataUploadPhaseAccepted)
	})

	return ctrl.NewControllerManagedBy(mgr).
		For(&velerov2alpha1api.DataUpload{}).
		Watches(s, nil, builder.WithPredicates(gp)).
		Watches(&source.Kind{Type: &corev1.Pod{}}, kube.EnqueueRequestsFromMapUpdateFunc(r.findDataUploadForPod),
			builder.WithPredicates(predicate.Funcs{
				UpdateFunc: func(ue event.UpdateEvent) bool {
					newObj := ue.ObjectNew.(*corev1.Pod)

					if _, ok := newObj.Labels[velerov1api.DataUploadLabel]; !ok {
						return false
					}

					if newObj.Status.Phase != corev1.PodRunning {
						return false
					}

					if newObj.Spec.NodeName != r.nodeName {
						return false
					}

					return true
				},
				CreateFunc: func(event.CreateEvent) bool {
					return false
				},
				DeleteFunc: func(de event.DeleteEvent) bool {
					return false
				},
				GenericFunc: func(ge event.GenericEvent) bool {
					return false
				},
			})).
		Complete(r)
}

func (r *DataUploadReconciler) findDataUploadForPod(podObj client.Object) []reconcile.Request {
	pod := podObj.(*corev1.Pod)
	du, err := findDataUploadByPod(r.client, *pod)
	if err != nil {
		r.logger.WithField("Backup pod", pod.Name).WithError(err).Error("unable to get dataupload")
		return []reconcile.Request{}
	} else if du == nil {
		r.logger.WithField("Backup pod", pod.Name).Error("get empty DataUpload")
		return []reconcile.Request{}
	}

	if du.Status.Phase != velerov2alpha1api.DataUploadPhaseAccepted {
		return []reconcile.Request{}
	}

	r.logger.WithField("Backup pod", pod.Name).Infof("Preparing dataupload %s", du.Name)
	// we don't expect anyone else update the CR during the Prepare process
	updated, err := r.exclusiveUpdateDataUpload(context.Background(), du, r.prepareDataUpload)
	if err != nil || !updated {
		r.logger.WithFields(logrus.Fields{
			"Dataupload": du.Name,
			"Backup pod": pod.Name,
			"updated":    updated,
		}).WithError(err).Warn("failed to patch dataupload, prepare will halt for this dataupload")
		return []reconcile.Request{}
	}

	requests := reconcile.Request{
		NamespacedName: types.NamespacedName{
			Namespace: du.Namespace,
			Name:      du.Name,
		},
	}
	return []reconcile.Request{requests}
}

func (r *DataUploadReconciler) FindDataUploads(ctx context.Context, cli client.Client, ns string) ([]velerov2alpha1api.DataUpload, error) {
	pods := &corev1.PodList{}
	var dataUploads []velerov2alpha1api.DataUpload
	if err := cli.List(ctx, pods, &client.ListOptions{Namespace: ns}); err != nil {
		r.logger.WithError(errors.WithStack(err)).Error("failed to list pods on current node")
		return nil, errors.Wrapf(err, "failed to list pods on current node")
	}

	for _, pod := range pods.Items {
		if pod.Spec.NodeName != r.nodeName {
			r.logger.Debugf("Pod %s related data upload will not handled by %s nodes", pod.GetName(), r.nodeName)
			continue
		}
		du, err := findDataUploadByPod(cli, pod)
		if err != nil {
			r.logger.WithError(errors.WithStack(err)).Error("failed to get dataUpload by pod")
			continue
		} else if du != nil {
			dataUploads = append(dataUploads, *du)
		}
	}
	return dataUploads, nil
}

func (r *DataUploadReconciler) prepareDataUpload(du *velerov2alpha1api.DataUpload) {
	du.Status.Phase = velerov2alpha1api.DataUploadPhasePrepared
	du.Status.Node = r.nodeName
}

func (r *DataUploadReconciler) errorOut(ctx context.Context, du *velerov2alpha1api.DataUpload, err error, msg string, log logrus.FieldLogger) (ctrl.Result, error) {
	if se, ok := r.snapshotExposerList[du.Spec.SnapshotType]; ok {
		var volumeSnapshotName string
		if du.Spec.SnapshotType == velerov2alpha1api.SnapshotTypeCSI { // Other exposer should have another condition
			volumeSnapshotName = du.Spec.CSISnapshot.VolumeSnapshot
		}
		se.CleanUp(ctx, getOwnerObject(du), volumeSnapshotName, du.Spec.SourceNamespace)
	} else {
		err = errors.Wrapf(err, "failed to clean up exposed snapshot with could not find %s snapshot exposer", du.Spec.SnapshotType)
	}

	return ctrl.Result{}, r.updateStatusToFailed(ctx, du, err, msg, log)
}

func (r *DataUploadReconciler) updateStatusToFailed(ctx context.Context, du *velerov2alpha1api.DataUpload, err error, msg string, log logrus.FieldLogger) error {
	original := du.DeepCopy()
	du.Status.Phase = velerov2alpha1api.DataUploadPhaseFailed
	du.Status.Message = errors.WithMessage(err, msg).Error()
	if du.Status.StartTimestamp.IsZero() {
		du.Status.StartTimestamp = &metav1.Time{Time: r.Clock.Now()}
	}

	du.Status.CompletionTimestamp = &metav1.Time{Time: r.Clock.Now()}
	if patchErr := r.client.Patch(ctx, du, client.MergeFrom(original)); patchErr != nil {
		log.WithError(patchErr).Error("error updating DataUpload status")
	} else {
		r.metrics.RegisterDataUploadFailure(r.nodeName)
	}

	return err
}

func (r *DataUploadReconciler) acceptDataUpload(ctx context.Context, du *velerov2alpha1api.DataUpload) (bool, error) {
	r.logger.Infof("Accepting data upload %s", du.Name)

	// For all data upload controller in each node-agent will try to update dataupload CR, and only one controller will success,
	// and the success one could handle later logic
	updated := du.DeepCopy()

	updateFunc := func(dataUpload *velerov2alpha1api.DataUpload) {
		dataUpload.Status.Phase = velerov2alpha1api.DataUploadPhaseAccepted
		dataUpload.Status.StartTimestamp = &metav1.Time{Time: r.Clock.Now()}
		labels := dataUpload.GetLabels()
		if labels == nil {
			labels = make(map[string]string)
		}
		labels[acceptNodeLabelKey] = r.nodeName
		dataUpload.SetLabels(labels)
	}

	succeeded, err := r.exclusiveUpdateDataUpload(ctx, updated, updateFunc)

	if err != nil {
		return false, err
	}

	if succeeded {
		updateFunc(du) // If update success, it's need to update du values in memory
		r.logger.WithField("Dataupload", du.Name).Infof("This datauplod has been accepted by %s", r.nodeName)
		return true, nil
	}

	r.logger.WithField("Dataupload", du.Name).Info("This datauplod has been accepted by others")
	return false, nil
}

func (r *DataUploadReconciler) onPrepareTimeout(ctx context.Context, du *velerov2alpha1api.DataUpload) {
	log := r.logger.WithField("Dataupload", du.Name)

	log.Info("Timeout happened for preparing dataupload")

	succeeded, err := r.exclusiveUpdateDataUpload(ctx, du, func(du *velerov2alpha1api.DataUpload) {
		du.Status.Phase = velerov2alpha1api.DataUploadPhaseFailed
		du.Status.Message = "timeout on preparing data upload"
	})

	if err != nil {
		log.WithError(err).Warn("Failed to update dataupload")
		return
	}

	if !succeeded {
		log.Warn("Dataupload has been updated by others")
		return
	}

	ep, ok := r.snapshotExposerList[du.Spec.SnapshotType]
	if !ok {
		log.WithError(fmt.Errorf("%v type of snapshot exposer is not exist", du.Spec.SnapshotType)).
			Warn("Failed to clean up resources on canceled")
	} else {
		var volumeSnapshotName string
		if du.Spec.SnapshotType == velerov2alpha1api.SnapshotTypeCSI { // Other exposer should have another condition
			volumeSnapshotName = du.Spec.CSISnapshot.VolumeSnapshot
		}

		ep.CleanUp(ctx, getOwnerObject(du), volumeSnapshotName, du.Spec.SourceNamespace)

		log.Info("Dataupload has been cleaned up")
	}

	r.metrics.RegisterDataUploadFailure(r.nodeName)
}

func (r *DataUploadReconciler) exclusiveUpdateDataUpload(ctx context.Context, du *velerov2alpha1api.DataUpload,
	updateFunc func(*velerov2alpha1api.DataUpload)) (bool, error) {
	updateFunc(du)

	err := r.client.Update(ctx, du)
	if err == nil {
		return true, nil
	}

	// warn we won't rollback du values in memory when error
	if apierrors.IsConflict(err) {
		return false, nil
	} else {
		return false, err
	}
}

func (r *DataUploadReconciler) closeDataPath(ctx context.Context, duName string) {
	fsBackup := r.dataPathMgr.GetAsyncBR(duName)
	if fsBackup != nil {
		fsBackup.Close(ctx)
	}

	r.dataPathMgr.RemoveAsyncBR(duName)
}

func (r *DataUploadReconciler) setupExposeParam(du *velerov2alpha1api.DataUpload) (interface{}, error) {
	if du.Spec.SnapshotType == velerov2alpha1api.SnapshotTypeCSI {
		pvc := &corev1.PersistentVolumeClaim{}
		err := r.client.Get(context.Background(), types.NamespacedName{
			Namespace: du.Spec.SourceNamespace,
			Name:      du.Spec.SourcePVC,
		}, pvc)

		if err != nil {
			return nil, errors.Wrapf(err, "failed to get PVC %s/%s", du.Spec.SourceNamespace, du.Spec.SourcePVC)
		}

		accessMode := exposer.AccessModeFileSystem
		if pvc.Spec.VolumeMode != nil && *pvc.Spec.VolumeMode == corev1.PersistentVolumeBlock {
			accessMode = exposer.AccessModeBlock
		}

		return &exposer.CSISnapshotExposeParam{
			SnapshotName:     du.Spec.CSISnapshot.VolumeSnapshot,
			SourceNamespace:  du.Spec.SourceNamespace,
			StorageClass:     du.Spec.CSISnapshot.StorageClass,
			HostingPodLabels: map[string]string{velerov1api.DataUploadLabel: du.Name},
			AccessMode:       accessMode,
<<<<<<< HEAD
			Timeout:          du.Spec.OperationTimeout.Duration,
			RetainSnapshot:   du.Spec.RetainSnapshot,
=======
			OperationTimeout: du.Spec.OperationTimeout.Duration,
			ExposeTimeout:    r.preparingTimeout,
			VolumeSize:       pvc.Spec.Resources.Requests[corev1.ResourceStorage],
>>>>>>> 1e0fc77e
		}, nil
	}
	return nil, nil
}

func (r *DataUploadReconciler) setupWaitExposePara(du *velerov2alpha1api.DataUpload) interface{} {
	if du.Spec.SnapshotType == velerov2alpha1api.SnapshotTypeCSI {
		return &exposer.CSISnapshotExposeWaitParam{
			NodeClient:     r.client,
			NodeName:       r.nodeName,
			RetainSnapshot: du.Spec.RetainSnapshot,
		}
	}
	return nil
}

func getOwnerObject(du *velerov2alpha1api.DataUpload) corev1.ObjectReference {
	return corev1.ObjectReference{
		Kind:       du.Kind,
		Namespace:  du.Namespace,
		Name:       du.Name,
		UID:        du.UID,
		APIVersion: du.APIVersion,
	}
}

func findDataUploadByPod(client client.Client, pod corev1.Pod) (*velerov2alpha1api.DataUpload, error) {
	if label, exist := pod.Labels[velerov1api.DataUploadLabel]; exist {
		du := &velerov2alpha1api.DataUpload{}
		err := client.Get(context.Background(), types.NamespacedName{
			Namespace: pod.Namespace,
			Name:      label,
		}, du)

		if err != nil {
			return nil, errors.Wrapf(err, "error to find DataUpload by pod %s/%s", pod.Namespace, pod.Name)
		}
		return du, nil
	}
	return nil, nil
}

func isDataUploadInFinalState(du *velerov2alpha1api.DataUpload) bool {
	return du.Status.Phase == velerov2alpha1api.DataUploadPhaseFailed ||
		du.Status.Phase == velerov2alpha1api.DataUploadPhaseCanceled ||
		du.Status.Phase == velerov2alpha1api.DataUploadPhaseCompleted
}

func UpdateDataUploadWithRetry(ctx context.Context, client client.Client, namespacedName types.NamespacedName, log *logrus.Entry, updateFunc func(dataUpload *velerov2alpha1api.DataUpload)) error {
	return wait.PollUntilWithContext(ctx, time.Second, func(ctx context.Context) (done bool, err error) {
		du := &velerov2alpha1api.DataUpload{}
		if err := client.Get(ctx, namespacedName, du); err != nil {
			return false, errors.Wrap(err, "getting DataUpload")
		}

		updateFunc(du)
		updateErr := client.Update(ctx, du)
		if updateErr != nil {
			if apierrors.IsConflict(updateErr) {
				log.Warnf("failed to update dataupload for %s/%s and will retry it", du.Namespace, du.Name)
				return false, nil
			}
			log.Errorf("failed to update dataupload with error %s for %s/%s", updateErr.Error(), du.Namespace, du.Name)
			return false, err
		}
		return true, nil
	})
}<|MERGE_RESOLUTION|>--- conflicted
+++ resolved
@@ -764,14 +764,10 @@
 			StorageClass:     du.Spec.CSISnapshot.StorageClass,
 			HostingPodLabels: map[string]string{velerov1api.DataUploadLabel: du.Name},
 			AccessMode:       accessMode,
-<<<<<<< HEAD
-			Timeout:          du.Spec.OperationTimeout.Duration,
-			RetainSnapshot:   du.Spec.RetainSnapshot,
-=======
 			OperationTimeout: du.Spec.OperationTimeout.Duration,
 			ExposeTimeout:    r.preparingTimeout,
 			VolumeSize:       pvc.Spec.Resources.Requests[corev1.ResourceStorage],
->>>>>>> 1e0fc77e
+			RetainSnapshot:   du.Spec.RetainSnapshot,
 		}, nil
 	}
 	return nil, nil
