/*
Copyright The Velero Contributors.

Licensed under the Apache License, Version 2.0 (the "License");
you may not use this file except in compliance with the License.
You may obtain a copy of the License at

    http://www.apache.org/licenses/LICENSE-2.0

Unless required by applicable law or agreed to in writing, software
distributed under the License is distributed on an "AS IS" BASIS,
WITHOUT WARRANTIES OR CONDITIONS OF ANY KIND, either express or implied.
See the License for the specific language governing permissions and
limitations under the License.
*/

package controller

import (
	"bytes"
	"context"
	"fmt"
	"io/ioutil"
	"os"
	"sync"
	"time"

	snapshotv1api "github.com/kubernetes-csi/external-snapshotter/client/v4/apis/volumesnapshot/v1"
	snapshotterClientSet "github.com/kubernetes-csi/external-snapshotter/client/v4/clientset/versioned"
	snapshotv1listers "github.com/kubernetes-csi/external-snapshotter/client/v4/listers/volumesnapshot/v1"
	"github.com/pkg/errors"
	"github.com/sirupsen/logrus"
	"golang.org/x/sync/errgroup"
	corev1api "k8s.io/api/core/v1"
	v1 "k8s.io/api/core/v1"
	apierrors "k8s.io/apimachinery/pkg/api/errors"
	metav1 "k8s.io/apimachinery/pkg/apis/meta/v1"
	"k8s.io/apimachinery/pkg/labels"
	kerrors "k8s.io/apimachinery/pkg/util/errors"
	"k8s.io/apimachinery/pkg/util/sets"
	"k8s.io/apimachinery/pkg/util/wait"
	"k8s.io/utils/clock"
	ctrl "sigs.k8s.io/controller-runtime"
	kbclient "sigs.k8s.io/controller-runtime/pkg/client"

	"github.com/vmware-tanzu/velero/internal/credentials"
	"github.com/vmware-tanzu/velero/internal/storage"
	velerov1api "github.com/vmware-tanzu/velero/pkg/apis/velero/v1"
	pkgbackup "github.com/vmware-tanzu/velero/pkg/backup"
	"github.com/vmware-tanzu/velero/pkg/discovery"
	"github.com/vmware-tanzu/velero/pkg/features"
	"github.com/vmware-tanzu/velero/pkg/label"
	"github.com/vmware-tanzu/velero/pkg/metrics"
	"github.com/vmware-tanzu/velero/pkg/persistence"
	"github.com/vmware-tanzu/velero/pkg/plugin/clientmgmt"
	"github.com/vmware-tanzu/velero/pkg/plugin/framework"
	"github.com/vmware-tanzu/velero/pkg/util/boolptr"
	"github.com/vmware-tanzu/velero/pkg/util/collections"
	"github.com/vmware-tanzu/velero/pkg/util/csi"
	"github.com/vmware-tanzu/velero/pkg/util/encode"
	kubeutil "github.com/vmware-tanzu/velero/pkg/util/kube"
	"github.com/vmware-tanzu/velero/pkg/util/logging"
	"github.com/vmware-tanzu/velero/pkg/util/results"
	"github.com/vmware-tanzu/velero/pkg/volume"
)

const (
	backupResyncPeriod = time.Minute
)

type backupReconciler struct {
	ctx                         context.Context
	logger                      logrus.FieldLogger
	discoveryHelper             discovery.Helper
	backupper                   pkgbackup.Backupper
	kbClient                    kbclient.Client
	clock                       clock.WithTickerAndDelayedExecution
	backupLogLevel              logrus.Level
	newPluginManager            func(logrus.FieldLogger) clientmgmt.Manager
	backupTracker               BackupTracker
	defaultBackupLocation       string
	defaultVolumesToFsBackup    bool
	defaultBackupTTL            time.Duration
	defaultCSISnapshotTimeout   time.Duration
	resourceTimeout             time.Duration
	defaultItemOperationTimeout time.Duration
	defaultSnapshotLocations    map[string]string
	metrics                     *metrics.ServerMetrics
	backupStoreGetter           persistence.ObjectBackupStoreGetter
	formatFlag                  logging.Format
	volumeSnapshotLister        snapshotv1listers.VolumeSnapshotLister
	volumeSnapshotClient        snapshotterClientSet.Interface
	credentialFileStore         credentials.FileStore
}

<<<<<<< HEAD
func NewBackupController(
	backupInformer velerov1informers.BackupInformer,
	client velerov1client.BackupsGetter,
	snapshotBackupClient velerov1client.SnapshotBackupsGetter,
=======
func NewBackupReconciler(
	ctx context.Context,
>>>>>>> eeee4e06
	discoveryHelper discovery.Helper,
	backupper pkgbackup.Backupper,
	logger logrus.FieldLogger,
	backupLogLevel logrus.Level,
	newPluginManager func(logrus.FieldLogger) clientmgmt.Manager,
	backupTracker BackupTracker,
	kbClient kbclient.Client,
	defaultBackupLocation string,
	defaultVolumesToFsBackup bool,
	defaultBackupTTL time.Duration,
	defaultCSISnapshotTimeout time.Duration,
	resourceTimeout time.Duration,
	defaultItemOperationTimeout time.Duration,
	defaultSnapshotLocations map[string]string,
	metrics *metrics.ServerMetrics,
	backupStoreGetter persistence.ObjectBackupStoreGetter,
	formatFlag logging.Format,
	volumeSnapshotLister snapshotv1listers.VolumeSnapshotLister,
	volumeSnapshotClient snapshotterClientSet.Interface,
	credentialStore credentials.FileStore,
) *backupReconciler {

	b := &backupReconciler{
		ctx:                         ctx,
		discoveryHelper:             discoveryHelper,
		backupper:                   backupper,
		clock:                       &clock.RealClock{},
		logger:                      logger,
		backupLogLevel:              backupLogLevel,
		newPluginManager:            newPluginManager,
		backupTracker:               backupTracker,
		kbClient:                    kbClient,
		defaultBackupLocation:       defaultBackupLocation,
		defaultVolumesToFsBackup:    defaultVolumesToFsBackup,
		defaultBackupTTL:            defaultBackupTTL,
		defaultCSISnapshotTimeout:   defaultCSISnapshotTimeout,
		resourceTimeout:             resourceTimeout,
		defaultItemOperationTimeout: defaultItemOperationTimeout,
		defaultSnapshotLocations:    defaultSnapshotLocations,
		metrics:                     metrics,
		backupStoreGetter:           backupStoreGetter,
		formatFlag:                  formatFlag,
		volumeSnapshotLister:        volumeSnapshotLister,
		volumeSnapshotClient:        volumeSnapshotClient,
		credentialFileStore:         credentialStore,
	}
	b.updateTotalBackupMetric()
	return b
}

func (b *backupReconciler) SetupWithManager(mgr ctrl.Manager) error {
	return ctrl.NewControllerManagedBy(mgr).
		For(&velerov1api.Backup{}).
		Complete(b)
}

func (b *backupReconciler) updateTotalBackupMetric() {
	go func() {
		// Wait for 5 seconds to let controller-runtime to setup k8s clients.
		time.Sleep(5 * time.Second)

		wait.Until(
			func() {
				// recompute backup_total metric
				backups := &velerov1api.BackupList{}
				err := b.kbClient.List(context.Background(), backups, &kbclient.ListOptions{LabelSelector: labels.Everything()})
				if err != nil {
					b.logger.Error(err, "Error computing backup_total metric")
				} else {
					b.metrics.SetBackupTotal(int64(len(backups.Items)))
				}

				// recompute backup_last_successful_timestamp metric for each
				// schedule (including the empty schedule, i.e. ad-hoc backups)
				for schedule, timestamp := range getLastSuccessBySchedule(backups.Items) {
					b.metrics.SetBackupLastSuccessfulTimestamp(schedule, timestamp)
				}
			},
			backupResyncPeriod,
			b.ctx.Done(),
		)
	}()
}

// getLastSuccessBySchedule finds the most recent completed backup for each schedule
// and returns a map of schedule name -> completion time of the most recent completed
// backup. This map includes an entry for ad-hoc/non-scheduled backups, where the key
// is the empty string.
func getLastSuccessBySchedule(backups []velerov1api.Backup) map[string]time.Time {
	lastSuccessBySchedule := map[string]time.Time{}
	for _, backup := range backups {
		if backup.Status.Phase != velerov1api.BackupPhaseCompleted {
			continue
		}
		if backup.Status.CompletionTimestamp == nil {
			continue
		}

		schedule := backup.Labels[velerov1api.ScheduleNameLabel]
		timestamp := backup.Status.CompletionTimestamp.Time

		if timestamp.After(lastSuccessBySchedule[schedule]) {
			lastSuccessBySchedule[schedule] = timestamp
		}
	}

	return lastSuccessBySchedule
}

func (b *backupReconciler) Reconcile(ctx context.Context, req ctrl.Request) (ctrl.Result, error) {
	log := b.logger.WithFields(logrus.Fields{
		"controller":    Backup,
		"backuprequest": req.String(),
	})

	log.Debug("Getting backup")

	original := &velerov1api.Backup{}
	err := b.kbClient.Get(ctx, req.NamespacedName, original)
	if err != nil {
		if apierrors.IsNotFound(err) {
			log.Debug("backup not found")
			return ctrl.Result{}, nil
		}
		log.WithError(err).Error("error getting backup")
		return ctrl.Result{}, err
	}

	// Double-check we have the correct phase. In the unlikely event that multiple controller
	// instances are running, it's possible for controller A to succeed in changing the phase to
	// InProgress, while controller B's attempt to patch the phase fails. When controller B
	// reprocesses the same backup, it will either show up as New (informer hasn't seen the update
	// yet) or as InProgress. In the former case, the patch attempt will fail again, until the
	// informer sees the update. In the latter case, after the informer has seen the update to
	// InProgress, we still need this check so we can return nil to indicate we've finished processing
	// this key (even though it was a no-op).
	switch original.Status.Phase {
	case "", velerov1api.BackupPhaseNew:
		// only process new backups
	default:
		b.logger.WithFields(logrus.Fields{
			"backup": kubeutil.NamespaceAndName(original),
			"phase":  original.Status.Phase,
		}).Debug("Backup is not handled")
		return ctrl.Result{}, nil
	}

	log.Debug("Preparing backup request")
	request := b.prepareBackupRequest(original, log)
	if len(request.Status.ValidationErrors) > 0 {
		request.Status.Phase = velerov1api.BackupPhaseFailedValidation
	} else {
		request.Status.Phase = velerov1api.BackupPhaseInProgress
		request.Status.StartTimestamp = &metav1.Time{Time: b.clock.Now()}
	}

	// update status
	if err := kubeutil.PatchResource(original, request.Backup, b.kbClient); err != nil {
		return ctrl.Result{}, errors.Wrapf(err, "error updating Backup status to %s", request.Status.Phase)
	}
	// store ref to just-updated item for creating patch
	original = request.Backup.DeepCopy()

	if request.Status.Phase == velerov1api.BackupPhaseFailedValidation {
		log.Debug("failed to validate backup status")
		return ctrl.Result{}, nil
	}

	b.backupTracker.Add(request.Namespace, request.Name)
	defer b.backupTracker.Delete(request.Namespace, request.Name)

	log.Debug("Running backup")

	backupScheduleName := request.GetLabels()[velerov1api.ScheduleNameLabel]
	b.metrics.RegisterBackupAttempt(backupScheduleName)

	// execution & upload of backup
	if err := b.runBackup(request); err != nil {
		// even though runBackup sets the backup's phase prior
		// to uploading artifacts to object storage, we have to
		// check for an error again here and update the phase if
		// one is found, because there could've been an error
		// while uploading artifacts to object storage, which would
		// result in the backup being Failed.
		log.WithError(err).Error("backup failed")
		request.Status.Phase = velerov1api.BackupPhaseFailed
		request.Status.FailureReason = err.Error()
	}

	switch request.Status.Phase {
	case velerov1api.BackupPhaseCompleted:
		b.metrics.RegisterBackupSuccess(backupScheduleName)
		b.metrics.RegisterBackupLastStatus(backupScheduleName, metrics.BackupLastStatusSucc)
	case velerov1api.BackupPhasePartiallyFailed:
		b.metrics.RegisterBackupPartialFailure(backupScheduleName)
		b.metrics.RegisterBackupLastStatus(backupScheduleName, metrics.BackupLastStatusFailure)
	case velerov1api.BackupPhaseFailed:
		b.metrics.RegisterBackupFailed(backupScheduleName)
		b.metrics.RegisterBackupLastStatus(backupScheduleName, metrics.BackupLastStatusFailure)
	case velerov1api.BackupPhaseFailedValidation:
		b.metrics.RegisterBackupValidationFailure(backupScheduleName)
		b.metrics.RegisterBackupLastStatus(backupScheduleName, metrics.BackupLastStatusFailure)
	}
	log.Info("Updating backup's final status")
	if err := kubeutil.PatchResource(original, request.Backup, b.kbClient); err != nil {
		log.WithError(err).Error("error updating backup's final status")
	}
	return ctrl.Result{}, nil
}

func (b *backupReconciler) prepareBackupRequest(backup *velerov1api.Backup, logger logrus.FieldLogger) *pkgbackup.Request {
	request := &pkgbackup.Request{
		Backup: backup.DeepCopy(), // don't modify items in the cache
	}

	// set backup major version - deprecated, use Status.FormatVersion
	request.Status.Version = pkgbackup.BackupVersion

	// set backup major, minor, and patch version
	request.Status.FormatVersion = pkgbackup.BackupFormatVersion

	if request.Spec.TTL.Duration == 0 {
		// set default backup TTL
		request.Spec.TTL.Duration = b.defaultBackupTTL
	}

	if request.Spec.CSISnapshotTimeout.Duration == 0 {
		// set default CSI VolumeSnapshot timeout
		request.Spec.CSISnapshotTimeout.Duration = b.defaultCSISnapshotTimeout
	}

	if request.Spec.ItemOperationTimeout.Duration == 0 {
		// set default item operation timeout
		request.Spec.ItemOperationTimeout.Duration = b.defaultItemOperationTimeout
	}

	// calculate expiration
	request.Status.Expiration = &metav1.Time{Time: b.clock.Now().Add(request.Spec.TTL.Duration)}

	// TODO: post v1.10. Remove this code block after DefaultVolumesToRestic is removed from CRD
	// For now, for CRs created by old versions, we need to respect the DefaultVolumesToRestic value if it is set true
	if boolptr.IsSetToTrue(request.Spec.DefaultVolumesToRestic) {
		logger.Warn("DefaultVolumesToRestic field will be deprecated, use DefaultVolumesToFsBackup instead. Automatically remap it to DefaultVolumesToFsBackup")
		request.Spec.DefaultVolumesToFsBackup = request.Spec.DefaultVolumesToRestic
	}

	if request.Spec.DefaultVolumesToFsBackup == nil {
		request.Spec.DefaultVolumesToFsBackup = &b.defaultVolumesToFsBackup
	}

	// find which storage location to use
	var serverSpecified bool
	if request.Spec.StorageLocation == "" {
		// when the user doesn't specify a location, use the server default unless there is an existing BSL marked as default
		// TODO(2.0) b.defaultBackupLocation will be deprecated
		request.Spec.StorageLocation = b.defaultBackupLocation

		locationList, err := storage.ListBackupStorageLocations(context.Background(), b.kbClient, request.Namespace)
		if err == nil {
			for _, location := range locationList.Items {
				if location.Spec.Default {
					request.Spec.StorageLocation = location.Name
					break
				}
			}
		}
		serverSpecified = true
	}

	// get the storage location, and store the BackupStorageLocation API obj on the request
	storageLocation := &velerov1api.BackupStorageLocation{}
	if err := b.kbClient.Get(context.Background(), kbclient.ObjectKey{
		Namespace: request.Namespace,
		Name:      request.Spec.StorageLocation,
	}, storageLocation); err != nil {
		if apierrors.IsNotFound(err) {
			if serverSpecified {
				// TODO(2.0) remove this. For now, without mentioning "server default" it could be confusing trying to grasp where the default came from.
				request.Status.ValidationErrors = append(request.Status.ValidationErrors, fmt.Sprintf("an existing backup storage location wasn't specified at backup creation time and the server default '%s' doesn't exist. Please address this issue (see `velero backup-location -h` for options) and create a new backup. Error: %v", request.Spec.StorageLocation, err))
			} else {
				request.Status.ValidationErrors = append(request.Status.ValidationErrors, fmt.Sprintf("an existing backup storage location wasn't specified at backup creation time and the default '%s' wasn't found. Please address this issue (see `velero backup-location -h` for options) and create a new backup. Error: %v", request.Spec.StorageLocation, err))
			}
		} else {
			request.Status.ValidationErrors = append(request.Status.ValidationErrors, fmt.Sprintf("error getting backup storage location: %v", err))
		}
	} else {
		request.StorageLocation = storageLocation

		if request.StorageLocation.Spec.AccessMode == velerov1api.BackupStorageLocationAccessModeReadOnly {
			request.Status.ValidationErrors = append(request.Status.ValidationErrors,
				fmt.Sprintf("backup can't be created because backup storage location %s is currently in read-only mode", request.StorageLocation.Name))
		}
	}

	// add the storage location as a label for easy filtering later.
	if request.Labels == nil {
		request.Labels = make(map[string]string)
	}
	request.Labels[velerov1api.StorageLocationLabel] = label.GetValidName(request.Spec.StorageLocation)

	// validate and get the backup's VolumeSnapshotLocations, and store the
	// VolumeSnapshotLocation API objs on the request
	if locs, errs := b.validateAndGetSnapshotLocations(request.Backup); len(errs) > 0 {
		request.Status.ValidationErrors = append(request.Status.ValidationErrors, errs...)
	} else {
		request.Spec.VolumeSnapshotLocations = nil
		for _, loc := range locs {
			request.Spec.VolumeSnapshotLocations = append(request.Spec.VolumeSnapshotLocations, loc.Name)
			request.SnapshotLocations = append(request.SnapshotLocations, loc)
		}
	}

	// Getting all information of cluster version - useful for future skip-level migration
	if request.Annotations == nil {
		request.Annotations = make(map[string]string)
	}
	request.Annotations[velerov1api.SourceClusterK8sGitVersionAnnotation] = b.discoveryHelper.ServerVersion().String()
	request.Annotations[velerov1api.SourceClusterK8sMajorVersionAnnotation] = b.discoveryHelper.ServerVersion().Major
	request.Annotations[velerov1api.SourceClusterK8sMinorVersionAnnotation] = b.discoveryHelper.ServerVersion().Minor

	// Add namespaces with label velero.io/exclude-from-backup=true into request.Spec.ExcludedNamespaces
	// Essentially, adding the label velero.io/exclude-from-backup=true to a namespace would be equivalent to setting spec.ExcludedNamespaces
	namespaces := corev1api.NamespaceList{}
	if err := b.kbClient.List(context.Background(), &namespaces, kbclient.MatchingLabels{"velero.io/exclude-from-backup": "true"}); err == nil {
		for _, ns := range namespaces.Items {
			request.Spec.ExcludedNamespaces = append(request.Spec.ExcludedNamespaces, ns.Name)
		}
	} else {
		request.Status.ValidationErrors = append(request.Status.ValidationErrors, fmt.Sprintf("error getting namespace list: %v", err))
	}

	// validate the included/excluded resources
	for _, err := range collections.ValidateIncludesExcludes(request.Spec.IncludedResources, request.Spec.ExcludedResources) {
		request.Status.ValidationErrors = append(request.Status.ValidationErrors, fmt.Sprintf("Invalid included/excluded resource lists: %v", err))
	}

	// validate the included/excluded namespaces
	for _, err := range collections.ValidateNamespaceIncludesExcludes(request.Spec.IncludedNamespaces, request.Spec.ExcludedNamespaces) {
		request.Status.ValidationErrors = append(request.Status.ValidationErrors, fmt.Sprintf("Invalid included/excluded namespace lists: %v", err))
	}

	// validate that only one exists orLabelSelector or just labelSelector (singular)
	if request.Spec.OrLabelSelectors != nil && request.Spec.LabelSelector != nil {
		request.Status.ValidationErrors = append(request.Status.ValidationErrors, fmt.Sprintf("encountered labelSelector as well as orLabelSelectors in backup spec, only one can be specified"))
	}

	return request
}

// validateAndGetSnapshotLocations gets a collection of VolumeSnapshotLocation objects that
// this backup will use (returned as a map of provider name -> VSL), and ensures:
//   - each location name in .spec.volumeSnapshotLocations exists as a location
//   - exactly 1 location per provider
//   - a given provider's default location name is added to .spec.volumeSnapshotLocations if one
//     is not explicitly specified for the provider (if there's only one location for the provider,
//     it will automatically be used)
//
// if backup has snapshotVolume disabled then it returns empty VSL
func (b *backupReconciler) validateAndGetSnapshotLocations(backup *velerov1api.Backup) (map[string]*velerov1api.VolumeSnapshotLocation, []string) {
	errors := []string{}
	providerLocations := make(map[string]*velerov1api.VolumeSnapshotLocation)

	// if snapshotVolume is set to false then we don't need to validate volumesnapshotlocation
	if boolptr.IsSetToFalse(backup.Spec.SnapshotVolumes) {
		return nil, nil
	}

	for _, locationName := range backup.Spec.VolumeSnapshotLocations {
		// validate each locationName exists as a VolumeSnapshotLocation
		location := &velerov1api.VolumeSnapshotLocation{}
		if err := b.kbClient.Get(context.Background(), kbclient.ObjectKey{Namespace: backup.Namespace, Name: locationName}, location); err != nil {
			if apierrors.IsNotFound(err) {
				errors = append(errors, fmt.Sprintf("a VolumeSnapshotLocation CRD for the location %s with the name specified in the backup spec needs to be created before this snapshot can be executed. Error: %v", locationName, err))
			} else {
				errors = append(errors, fmt.Sprintf("error getting volume snapshot location named %s: %v", locationName, err))
			}
			continue
		}

		// ensure we end up with exactly 1 location *per provider*
		if providerLocation, ok := providerLocations[location.Spec.Provider]; ok {
			// if > 1 location name per provider as in ["aws-us-east-1" | "aws-us-west-1"] (same provider, multiple names)
			if providerLocation.Name != locationName {
				errors = append(errors, fmt.Sprintf("more than one VolumeSnapshotLocation name specified for provider %s: %s; unexpected name was %s", location.Spec.Provider, locationName, providerLocation.Name))
				continue
			}
		} else {
			// keep track of all valid existing locations, per provider
			providerLocations[location.Spec.Provider] = location
		}
	}

	if len(errors) > 0 {
		return nil, errors
	}
	allLocations := &velerov1api.VolumeSnapshotLocationList{}
	err := b.kbClient.List(context.Background(), allLocations, &kbclient.ListOptions{Namespace: backup.Namespace, LabelSelector: labels.Everything()})
	if err != nil {
		errors = append(errors, fmt.Sprintf("error listing volume snapshot locations: %v", err))
		return nil, errors
	}

	// build a map of provider->list of all locations for the provider
	allProviderLocations := make(map[string][]*velerov1api.VolumeSnapshotLocation)
	for i := range allLocations.Items {
		loc := allLocations.Items[i]
		allProviderLocations[loc.Spec.Provider] = append(allProviderLocations[loc.Spec.Provider], &loc)
	}

	// go through each provider and make sure we have/can get a VSL
	// for it
	for provider, locations := range allProviderLocations {
		if _, ok := providerLocations[provider]; ok {
			// backup's spec had a location named for this provider
			continue
		}

		if len(locations) > 1 {
			// more than one possible location for the provider: check
			// the defaults
			defaultLocation := b.defaultSnapshotLocations[provider]
			if defaultLocation == "" {
				errors = append(errors, fmt.Sprintf("provider %s has more than one possible volume snapshot location, and none were specified explicitly or as a default", provider))
				continue
			}
			location := &velerov1api.VolumeSnapshotLocation{}
			b.kbClient.Get(context.Background(), kbclient.ObjectKey{Namespace: backup.Namespace, Name: defaultLocation}, location)
			if err != nil {
				errors = append(errors, fmt.Sprintf("error getting volume snapshot location named %s: %v", defaultLocation, err))
				continue
			}

			providerLocations[provider] = location
			continue
		}

		// exactly one location for the provider: use it
		providerLocations[provider] = locations[0]
	}

	if len(errors) > 0 {
		return nil, errors
	}

	// add credential to config for each location
	for _, location := range providerLocations {
		err = volume.UpdateVolumeSnapshotLocationWithCredentialConfig(location, b.credentialFileStore, b.logger)
		if err != nil {
			errors = append(errors, fmt.Sprintf("error adding credentials to volume snapshot location named %s: %v", location.Name, err))
			continue
		}
	}

	return providerLocations, nil
}

// runBackup runs and uploads a validated backup. Any error returned from this function
// causes the backup to be Failed; if no error is returned, the backup's status's Errors
// field is checked to see if the backup was a partial failure.
func (b *backupReconciler) runBackup(backup *pkgbackup.Request) error {
	b.logger.WithField(Backup, kubeutil.NamespaceAndName(backup)).Info("Setting up backup log")

	// Log the backup to both a backup log file and to stdout. This will help see what happened if the upload of the
	// backup log failed for whatever reason.
	logCounter := logging.NewLogHook()
	backupLog, err := logging.NewTempFileLogger(b.backupLogLevel, b.formatFlag, logCounter, logrus.Fields{Backup: kubeutil.NamespaceAndName(backup)})
	if err != nil {
		return errors.Wrap(err, "error creating dual mode logger for backup")
	}
	defer backupLog.Dispose(b.logger.WithField(Backup, kubeutil.NamespaceAndName(backup)))

	backupLog.Info("Setting up backup temp file")
	backupFile, err := ioutil.TempFile("", "")
	if err != nil {
		return errors.Wrap(err, "error creating temp file for backup")
	}
	defer closeAndRemoveFile(backupFile, backupLog)

	backupLog.Info("Setting up plugin manager")
	pluginManager := b.newPluginManager(backupLog)
	defer pluginManager.CleanupClients()

	backupLog.Info("Getting backup item actions")
	actions, err := pluginManager.GetBackupItemActionsV2()
	if err != nil {
		return err
	}
	itemSnapshotters, err := pluginManager.GetItemSnapshotters()
	if err != nil {
		return err
	}

	backupLog.Info("Setting up backup store to check for backup existence")
	backupStore, err := b.backupStoreGetter.Get(backup.StorageLocation, pluginManager, backupLog)
	if err != nil {
		return err
	}

	exists, err := backupStore.BackupExists(backup.StorageLocation.Spec.StorageType.ObjectStorage.Bucket, backup.Name)
	if exists || err != nil {
		backup.Status.Phase = velerov1api.BackupPhaseFailed
		backup.Status.CompletionTimestamp = &metav1.Time{Time: b.clock.Now()}
		if err != nil {
			return errors.Wrapf(err, "error checking if backup already exists in object storage")
		}
		return errors.Errorf("backup already exists in object storage")
	}

	backupItemActionsResolver := framework.NewBackupItemActionResolverV2(actions)
	itemSnapshottersResolver := framework.NewItemSnapshotterResolver(itemSnapshotters)

	var fatalErrs []error
	if err := b.backupper.BackupWithResolvers(backupLog, backup, backupFile, backupItemActionsResolver,
		itemSnapshottersResolver, pluginManager); err != nil {
		fatalErrs = append(fatalErrs, err)
	}

	// Empty slices here so that they can be passed in to the persistBackup call later, regardless of whether or not CSI's enabled.
	// This way, we only make the Lister call if the feature flag's on.
	var volumeSnapshots []snapshotv1api.VolumeSnapshot
	var volumeSnapshotContents []snapshotv1api.VolumeSnapshotContent
	var volumeSnapshotClasses []snapshotv1api.VolumeSnapshotClass
<<<<<<< HEAD
	if features.IsEnabled(velerov1api.CSIFeatureFlag) && boolptr.IsSetToFalse(backup.Spec.SnapshotMoveData) {
		backupLog.Info("Start to wait and handle snapshotcontents")
		volumeSnapshots, volumeSnapshotContents, volumeSnapshotClasses = c.waitAndFinalizeSnapshotContent(backup, backupLog)
		backupLog.Info("Finish to wait and handle snapshotcontents")
=======
	if features.IsEnabled(velerov1api.CSIFeatureFlag) {
		selector := label.NewSelectorForBackup(backup.Name)
		vscList := &snapshotv1api.VolumeSnapshotContentList{}

		volumeSnapshots, err = b.waitVolumeSnapshotReadyToUse(context.Background(), backup.Spec.CSISnapshotTimeout.Duration, backup.Name)
		if err != nil {
			backupLog.Errorf("fail to wait VolumeSnapshot change to Ready: %s", err.Error())
		}

		backup.CSISnapshots = volumeSnapshots

		err = b.kbClient.List(context.Background(), vscList, &kbclient.ListOptions{LabelSelector: selector})
		if err != nil {
			backupLog.Error(err)
		}
		if len(vscList.Items) >= 0 {
			volumeSnapshotContents = vscList.Items
		}

		vsClassSet := sets.NewString()
		for index := range volumeSnapshotContents {
			// persist the volumesnapshotclasses referenced by vsc
			if volumeSnapshotContents[index].Spec.VolumeSnapshotClassName != nil && !vsClassSet.Has(*volumeSnapshotContents[index].Spec.VolumeSnapshotClassName) {
				vsClass := &snapshotv1api.VolumeSnapshotClass{}
				if err := b.kbClient.Get(context.TODO(), kbclient.ObjectKey{Name: *volumeSnapshotContents[index].Spec.VolumeSnapshotClassName}, vsClass); err != nil {
					backupLog.Error(err)
				} else {
					vsClassSet.Insert(*volumeSnapshotContents[index].Spec.VolumeSnapshotClassName)
					volumeSnapshotClasses = append(volumeSnapshotClasses, *vsClass)
				}
			}

			if err := csi.ResetVolumeSnapshotContent(&volumeSnapshotContents[index]); err != nil {
				backupLog.Error(err)
			}
		}

		// Delete the VolumeSnapshots created in the backup, when CSI feature is enabled.
		if len(volumeSnapshots) > 0 && len(volumeSnapshotContents) > 0 {
			b.deleteVolumeSnapshot(volumeSnapshots, volumeSnapshotContents, backupLog)
		}
>>>>>>> eeee4e06
	}

	backup.Status.VolumeSnapshotsAttempted = len(backup.VolumeSnapshots)
	for _, snap := range backup.VolumeSnapshots {
		if snap.Status.Phase == volume.SnapshotPhaseCompleted {
			backup.Status.VolumeSnapshotsCompleted++
		}
	}

	backup.Status.CSIVolumeSnapshotsAttempted = len(backup.CSISnapshots)
	for _, vs := range backup.CSISnapshots {
		if vs.Status != nil && boolptr.IsSetToTrue(vs.Status.ReadyToUse) {
			backup.Status.CSIVolumeSnapshotsCompleted++
		}
	}

	// Iterate over backup item operations and update progress.
	// Any errors on operations at this point should be added to backup errors.
	// If any operations are still not complete, then back will not be set to
	// Completed yet.
	inProgressOperations, _, opsCompleted, opsFailed, errs := getBackupItemOperationProgress(backup.Backup, pluginManager, *backup.GetItemOperationsList())
	if len(errs) > 0 {
		for err := range errs {
			backupLog.Error(err)
		}
	}

	backup.Status.BackupItemOperationsAttempted = len(*backup.GetItemOperationsList())
	backup.Status.BackupItemOperationsCompleted = opsCompleted
	backup.Status.BackupItemOperationsFailed = opsFailed

	backup.Status.Warnings = logCounter.GetCount(logrus.WarnLevel)
	backup.Status.Errors = logCounter.GetCount(logrus.ErrorLevel)

	backupWarnings := logCounter.GetEntries(logrus.WarnLevel)
	backupErrors := logCounter.GetEntries(logrus.ErrorLevel)
	results := map[string]results.Result{
		"warnings": backupWarnings,
		"errors":   backupErrors,
	}

	backupLog.DoneForPersist(b.logger.WithField(Backup, kubeutil.NamespaceAndName(backup)))

	// Assign finalize phase as close to end as possible so that any errors
	// logged to backupLog are captured. This is done before uploading the
	// artifacts to object storage so that the JSON representation of the
	// backup in object storage has the terminal phase set.
	switch {
	case len(fatalErrs) > 0:
		backup.Status.Phase = velerov1api.BackupPhaseFailed
	case logCounter.GetCount(logrus.ErrorLevel) > 0:
		if inProgressOperations {
			backup.Status.Phase = velerov1api.BackupPhaseWaitingForPluginOperationsPartiallyFailed
		} else {
			backup.Status.Phase = velerov1api.BackupPhaseFinalizingPartiallyFailed
		}
	default:
		if inProgressOperations {
			backup.Status.Phase = velerov1api.BackupPhaseWaitingForPluginOperations
		} else {
			backup.Status.Phase = velerov1api.BackupPhaseFinalizing
		}
	}
	// Mark completion timestamp before serializing and uploading.
	// Otherwise, the JSON file in object storage has a CompletionTimestamp of 'null'.
	if backup.Status.Phase == velerov1api.BackupPhaseFailed ||
		backup.Status.Phase == velerov1api.BackupPhasePartiallyFailed ||
		backup.Status.Phase == velerov1api.BackupPhaseCompleted {
		backup.Status.CompletionTimestamp = &metav1.Time{Time: b.clock.Now()}
	}
	recordBackupMetrics(backupLog, backup.Backup, backupFile, b.metrics, false)

	// re-instantiate the backup store because credentials could have changed since the original
	// instantiation, if this was a long-running backup
	backupLog.Info("Setting up backup store to persist the backup")
	backupStore, err = b.backupStoreGetter.Get(backup.StorageLocation, pluginManager, backupLog)
	if err != nil {
		return err
	}

	if logFile, err := backupLog.GetPersistFile(); err != nil {
		fatalErrs = append(fatalErrs, errors.Wrap(err, "error getting backup log file"))
	} else {
		if errs := persistBackup(backup, backupFile, logFile, backupStore, volumeSnapshots, volumeSnapshotContents, volumeSnapshotClasses, results); len(errs) > 0 {
			fatalErrs = append(fatalErrs, errs...)
		}
	}

	b.logger.WithField(Backup, kubeutil.NamespaceAndName(backup)).Info("Backup completed")

	// if we return a non-nil error, the calling function will update
	// the backup's phase to Failed.
	return kerrors.NewAggregate(fatalErrs)
}

func recordBackupMetrics(log logrus.FieldLogger, backup *velerov1api.Backup, backupFile *os.File, serverMetrics *metrics.ServerMetrics, finalize bool) {
	backupScheduleName := backup.GetLabels()[velerov1api.ScheduleNameLabel]

	if backupFile != nil {
		var backupSizeBytes int64
		if backupFileStat, err := backupFile.Stat(); err != nil {
			log.WithError(errors.WithStack(err)).Error("Error getting backup file info")
		} else {
			backupSizeBytes = backupFileStat.Size()
		}
		serverMetrics.SetBackupTarballSizeBytesGauge(backupScheduleName, backupSizeBytes)
	}

	if backup.Status.CompletionTimestamp != nil {
		backupDuration := backup.Status.CompletionTimestamp.Time.Sub(backup.Status.StartTimestamp.Time)
		backupDurationSeconds := float64(backupDuration / time.Second)
		serverMetrics.RegisterBackupDuration(backupScheduleName, backupDurationSeconds)
	}
	if !finalize {
		serverMetrics.RegisterVolumeSnapshotAttempts(backupScheduleName, backup.Status.VolumeSnapshotsAttempted)
		serverMetrics.RegisterVolumeSnapshotSuccesses(backupScheduleName, backup.Status.VolumeSnapshotsCompleted)
		serverMetrics.RegisterVolumeSnapshotFailures(backupScheduleName, backup.Status.VolumeSnapshotsAttempted-backup.Status.VolumeSnapshotsCompleted)

		if features.IsEnabled(velerov1api.CSIFeatureFlag) {
			serverMetrics.RegisterCSISnapshotAttempts(backupScheduleName, backup.Name, backup.Status.CSIVolumeSnapshotsAttempted)
			serverMetrics.RegisterCSISnapshotSuccesses(backupScheduleName, backup.Name, backup.Status.CSIVolumeSnapshotsCompleted)
			serverMetrics.RegisterCSISnapshotFailures(backupScheduleName, backup.Name, backup.Status.CSIVolumeSnapshotsAttempted-backup.Status.CSIVolumeSnapshotsCompleted)
		}

		if backup.Status.Progress != nil {
			serverMetrics.RegisterBackupItemsTotalGauge(backupScheduleName, backup.Status.Progress.TotalItems)
		}
		serverMetrics.RegisterBackupItemsErrorsGauge(backupScheduleName, backup.Status.Errors)

		if backup.Status.Warnings > 0 {
			serverMetrics.RegisterBackupWarning(backupScheduleName)
		}
	}
}

func persistBackup(backup *pkgbackup.Request,
	backupContents, backupLog *os.File,
	backupStore persistence.BackupStore,
	csiVolumeSnapshots []snapshotv1api.VolumeSnapshot,
	csiVolumeSnapshotContents []snapshotv1api.VolumeSnapshotContent,
	csiVolumesnapshotClasses []snapshotv1api.VolumeSnapshotClass,
	results map[string]results.Result,
) []error {
	persistErrs := []error{}
	backupJSON := new(bytes.Buffer)

	if err := encode.EncodeTo(backup.Backup, "json", backupJSON); err != nil {
		persistErrs = append(persistErrs, errors.Wrap(err, "error encoding backup"))
	}

	// Velero-native volume snapshots (as opposed to CSI ones)
	nativeVolumeSnapshots, errs := encode.EncodeToJSONGzip(backup.VolumeSnapshots, "native volumesnapshots list")
	if errs != nil {
		persistErrs = append(persistErrs, errs...)
	}

	var backupItemOperations *bytes.Buffer
	backupItemOperations, errs = encode.EncodeToJSONGzip(backup.GetItemOperationsList(), "backup item operations list")
	if errs != nil {
		persistErrs = append(persistErrs, errs...)
	}

	podVolumeBackups, errs := encode.EncodeToJSONGzip(backup.PodVolumeBackups, "pod volume backups list")
	if errs != nil {
		persistErrs = append(persistErrs, errs...)
	}

	csiSnapshotJSON, errs := encode.EncodeToJSONGzip(csiVolumeSnapshots, "csi volume snapshots list")
	if errs != nil {
		persistErrs = append(persistErrs, errs...)
	}

	csiSnapshotContentsJSON, errs := encode.EncodeToJSONGzip(csiVolumeSnapshotContents, "csi volume snapshot contents list")
	if errs != nil {
		persistErrs = append(persistErrs, errs...)
	}
	csiSnapshotClassesJSON, errs := encode.EncodeToJSONGzip(csiVolumesnapshotClasses, "csi volume snapshot classes list")
	if errs != nil {
		persistErrs = append(persistErrs, errs...)
	}

	backupResourceList, errs := encode.EncodeToJSONGzip(backup.BackupResourceList(), "backup resources list")
	if errs != nil {
		persistErrs = append(persistErrs, errs...)
	}

	backupResult, errs := encode.EncodeToJSONGzip(results, "backup results")
	if errs != nil {
		persistErrs = append(persistErrs, errs...)
	}

	if len(persistErrs) > 0 {
		// Don't upload the JSON files or backup tarball if encoding to json fails.
		backupJSON = nil
		backupContents = nil
		nativeVolumeSnapshots = nil
		backupItemOperations = nil
		backupResourceList = nil
		csiSnapshotJSON = nil
		csiSnapshotContentsJSON = nil
		csiSnapshotClassesJSON = nil
		backupResult = nil
	}

	backupInfo := persistence.BackupInfo{
		Name:                      backup.Name,
		Metadata:                  backupJSON,
		Contents:                  backupContents,
		Log:                       backupLog,
		BackupResults:             backupResult,
		PodVolumeBackups:          podVolumeBackups,
		VolumeSnapshots:           nativeVolumeSnapshots,
		BackupItemOperations:      backupItemOperations,
		BackupResourceList:        backupResourceList,
		CSIVolumeSnapshots:        csiSnapshotJSON,
		CSIVolumeSnapshotContents: csiSnapshotContentsJSON,
		CSIVolumeSnapshotClasses:  csiSnapshotClassesJSON,
	}
	if err := backupStore.PutBackup(backupInfo); err != nil {
		persistErrs = append(persistErrs, err)
	}

	return persistErrs
}

func closeAndRemoveFile(file *os.File, log logrus.FieldLogger) {
	if file == nil {
		log.Debug("Skipping removal of file due to nil file pointer")
		return
	}
	if err := file.Close(); err != nil {
		log.WithError(err).WithField("file", file.Name()).Error("error closing file")
	}
	if err := os.Remove(file.Name()); err != nil {
		log.WithError(err).WithField("file", file.Name()).Error("error removing file")
	}
}

// waitVolumeSnapshotReadyToUse is used to wait VolumeSnapshot turned to ReadyToUse.
// Waiting for VolumeSnapshot ReadyToUse to true is time consuming. Try to make the process parallel by
// using goroutine here instead of waiting in CSI plugin, because it's not easy to make BackupItemAction
// parallel by now. After BackupItemAction parallel is implemented, this logic should be moved to CSI plugin
// as https://github.com/vmware-tanzu/velero-plugin-for-csi/pull/100
func (b *backupReconciler) waitVolumeSnapshotReadyToUse(ctx context.Context,
	csiSnapshotTimeout time.Duration, backupName string) ([]snapshotv1api.VolumeSnapshot, error) {
	eg, _ := errgroup.WithContext(ctx)
	timeout := csiSnapshotTimeout
	interval := 5 * time.Second
	volumeSnapshots := make([]snapshotv1api.VolumeSnapshot, 0)

	if b.volumeSnapshotLister != nil {
		tmpVSs, err := b.volumeSnapshotLister.List(label.NewSelectorForBackup(backupName))
		if err != nil {
			b.logger.Error(err)
			return volumeSnapshots, err
		}
		for _, vs := range tmpVSs {
			volumeSnapshots = append(volumeSnapshots, *vs)
		}
	}

	vsChannel := make(chan snapshotv1api.VolumeSnapshot, len(volumeSnapshots))
	defer close(vsChannel)

	for index := range volumeSnapshots {
		volumeSnapshot := volumeSnapshots[index]
		eg.Go(func() error {
			err := wait.PollImmediate(interval, timeout, func() (bool, error) {
				tmpVS, err := b.volumeSnapshotClient.SnapshotV1().VolumeSnapshots(volumeSnapshot.Namespace).Get(b.ctx, volumeSnapshot.Name, metav1.GetOptions{})
				if err != nil {
					return false, errors.Wrapf(err, fmt.Sprintf("failed to get volumesnapshot %s/%s", volumeSnapshot.Namespace, volumeSnapshot.Name))
				}
				if tmpVS.Status == nil || tmpVS.Status.BoundVolumeSnapshotContentName == nil || !boolptr.IsSetToTrue(tmpVS.Status.ReadyToUse) {
					b.logger.Infof("Waiting for CSI driver to reconcile volumesnapshot %s/%s. Retrying in %ds", volumeSnapshot.Namespace, volumeSnapshot.Name, interval/time.Second)
					return false, nil
				}

				b.logger.Debugf("VolumeSnapshot %s/%s turned into ReadyToUse.", volumeSnapshot.Namespace, volumeSnapshot.Name)
				// Put the ReadyToUse VolumeSnapshot element in the result channel.
				vsChannel <- *tmpVS
				return true, nil
			})
			if err == wait.ErrWaitTimeout {
				b.logger.Errorf("Timed out awaiting reconciliation of volumesnapshot %s/%s", volumeSnapshot.Namespace, volumeSnapshot.Name)
			}
			return err
		})
	}

	err := eg.Wait()

	result := make([]snapshotv1api.VolumeSnapshot, 0)
	length := len(vsChannel)
	for index := 0; index < length; index++ {
		result = append(result, <-vsChannel)
	}

	return result, err
}

// deleteVolumeSnapshot delete VolumeSnapshot created during backup.
// This is used to avoid deleting namespace in cluster triggers the VolumeSnapshot deletion,
// which will cause snapshot deletion on cloud provider, then backup cannot restore the PV.
// If DeletionPolicy is Retain, just delete it. If DeletionPolicy is Delete, need to
// change DeletionPolicy to Retain before deleting VS, then change DeletionPolicy back to Delete.
func (b *backupReconciler) deleteVolumeSnapshot(volumeSnapshots []snapshotv1api.VolumeSnapshot,
	volumeSnapshotContents []snapshotv1api.VolumeSnapshotContent,
	logger logrus.FieldLogger) {
	var wg sync.WaitGroup
	vscMap := make(map[string]snapshotv1api.VolumeSnapshotContent)
	for _, vsc := range volumeSnapshotContents {
		vscMap[vsc.Name] = vsc
	}

	for _, vs := range volumeSnapshots {
		wg.Add(1)
		go func(vs snapshotv1api.VolumeSnapshot) {
			defer wg.Done()
			var vsc snapshotv1api.VolumeSnapshotContent
			modifyVSCFlag := false
			if vs.Status != nil &&
				vs.Status.BoundVolumeSnapshotContentName != nil &&
				len(*vs.Status.BoundVolumeSnapshotContentName) > 0 {
				var found bool
				if vsc, found = vscMap[*vs.Status.BoundVolumeSnapshotContentName]; !found {
					logger.Errorf("Not find %s from the vscMap", *vs.Status.BoundVolumeSnapshotContentName)
					return
				}

				if vsc.Spec.DeletionPolicy == snapshotv1api.VolumeSnapshotContentDelete {
					modifyVSCFlag = true
				}
			} else {
				logger.Errorf("VolumeSnapshot %s/%s is not ready. This is not expected.", vs.Namespace, vs.Name)
			}

			// Change VolumeSnapshotContent's DeletionPolicy to Retain before deleting VolumeSnapshot,
			// because VolumeSnapshotContent will be deleted by deleting VolumeSnapshot, when
			// DeletionPolicy is set to Delete, but Velero needs VSC for cleaning snapshot on cloud
			// in backup deletion.
			if modifyVSCFlag {
				logger.Debugf("Patching VolumeSnapshotContent %s", vsc.Name)
				original := vsc.DeepCopy()
				vsc.Spec.DeletionPolicy = snapshotv1api.VolumeSnapshotContentRetain
				err := kubeutil.PatchResource(original, &vsc, b.kbClient)
				if err != nil {
					logger.Errorf("fail to modify VolumeSnapshotContent %s DeletionPolicy to Retain: %s", vsc.Name, err.Error())
					return
				}

				defer func() {
					logger.Debugf("Start to recreate VolumeSnapshotContent %s", vsc.Name)
					err := b.recreateVolumeSnapshotContent(vsc)
					if err != nil {
						logger.Errorf("fail to recreate VolumeSnapshotContent %s: %s", vsc.Name, err.Error())
					}
				}()
			}

			// Delete VolumeSnapshot from cluster
			logger.Debugf("Deleting VolumeSnapshot %s/%s", vs.Namespace, vs.Name)
			err := b.volumeSnapshotClient.SnapshotV1().VolumeSnapshots(vs.Namespace).Delete(b.ctx, vs.Name, metav1.DeleteOptions{})
			if err != nil {
				logger.Errorf("fail to delete VolumeSnapshot %s/%s: %s", vs.Namespace, vs.Name, err.Error())
			}
		}(vs)
	}

	wg.Wait()
}

// recreateVolumeSnapshotContent will delete then re-create VolumeSnapshotContent,
// because some parameter in VolumeSnapshotContent Spec is immutable, e.g. VolumeSnapshotRef
// and Source. Source is updated to let csi-controller thinks the VSC is statically provsisioned with VS.
// Set VolumeSnapshotRef's UID to nil will let the csi-controller finds out the related VS is gone, then
// VSC can be deleted.
func (b *backupReconciler) recreateVolumeSnapshotContent(vsc snapshotv1api.VolumeSnapshotContent) error {
	timeout := b.resourceTimeout
	interval := 1 * time.Second

	err := b.kbClient.Delete(context.TODO(), &vsc)
	if err != nil {
		return errors.Wrapf(err, "fail to delete VolumeSnapshotContent: %s", vsc.Name)
	}

	// Check VolumeSnapshotContents is already deleted, before re-creating it.
	err = wait.PollImmediate(interval, timeout, func() (bool, error) {
		tmpVSC := &snapshotv1api.VolumeSnapshotContent{}
		err := b.kbClient.Get(context.TODO(), kbclient.ObjectKey{Name: vsc.Name}, tmpVSC)
		if err != nil {
			if apierrors.IsNotFound(err) {
				return true, nil
			}
			return false, errors.Wrapf(err, fmt.Sprintf("failed to get VolumeSnapshotContent %s", vsc.Name))
		}
		return false, nil
	})
	if err != nil {
		return errors.Wrapf(err, "fail to retrieve VolumeSnapshotContent %s info", vsc.Name)
	}

	// Make the VolumeSnapshotContent static
	vsc.Spec.Source = snapshotv1api.VolumeSnapshotContentSource{
		SnapshotHandle: vsc.Status.SnapshotHandle,
	}
	// Set VolumeSnapshotRef to none exist one, because VolumeSnapshotContent
	// validation webhook will check whether name and namespace are nil.
	// external-snapshotter needs Source pointing to snapshot and VolumeSnapshot
	// reference's UID to nil to determine the VolumeSnapshotContent is deletable.
	vsc.Spec.VolumeSnapshotRef = v1.ObjectReference{
		APIVersion: snapshotv1api.SchemeGroupVersion.String(),
		Kind:       "VolumeSnapshot",
		Namespace:  "ns-" + string(vsc.UID),
		Name:       "name-" + string(vsc.UID),
	}
	// ResourceVersion shouldn't exist for new creation.
	vsc.ResourceVersion = ""
	err = b.kbClient.Create(context.TODO(), &vsc)
	if err != nil {
		return errors.Wrapf(err, "fail to create VolumeSnapshotContent %s", vsc.Name)
	}

	return nil
}

func (c *backupController) waitAndFinalizeSnapshotContent(backup *pkgbackup.Request, backupLog logrus.FieldLogger) (
	[]snapshotv1api.VolumeSnapshot, []snapshotv1api.VolumeSnapshotContent, []snapshotv1api.VolumeSnapshotClass) {
	var volumeSnapshots []snapshotv1api.VolumeSnapshot
	var volumeSnapshotContents []snapshotv1api.VolumeSnapshotContent
	var volumeSnapshotClasses []snapshotv1api.VolumeSnapshotClass

	selector := label.NewSelectorForBackup(backup.Name)
	vscList := &snapshotv1api.VolumeSnapshotContentList{}

	volumeSnapshots, err := c.waitVolumeSnapshotReadyToUse(context.Background(), backup.Spec.CSISnapshotTimeout.Duration, backup.Name)
	if err != nil {
		backupLog.Errorf("fail to wait VolumeSnapshot change to Ready: %s", err.Error())
	}

	backup.CSISnapshots = volumeSnapshots

	err = c.kbClient.List(context.Background(), vscList, &kbclient.ListOptions{LabelSelector: selector})
	if err != nil {
		backupLog.Error(err)
	}
	if len(vscList.Items) >= 0 {
		volumeSnapshotContents = vscList.Items
	}

	vsClassSet := sets.NewString()
	for index := range volumeSnapshotContents {
		// persist the volumesnapshotclasses referenced by vsc
		if volumeSnapshotContents[index].Spec.VolumeSnapshotClassName != nil && !vsClassSet.Has(*volumeSnapshotContents[index].Spec.VolumeSnapshotClassName) {
			vsClass := &snapshotv1api.VolumeSnapshotClass{}
			if err := c.kbClient.Get(context.TODO(), kbclient.ObjectKey{Name: *volumeSnapshotContents[index].Spec.VolumeSnapshotClassName}, vsClass); err != nil {
				backupLog.Error(err)
			} else {
				vsClassSet.Insert(*volumeSnapshotContents[index].Spec.VolumeSnapshotClassName)
				volumeSnapshotClasses = append(volumeSnapshotClasses, *vsClass)
			}
		}

		if err := csi.ResetVolumeSnapshotContent(&volumeSnapshotContents[index]); err != nil {
			backupLog.Error(err)
		}
	}

	// Delete the VolumeSnapshots created in the backup, when CSI feature is enabled.
	if len(volumeSnapshots) > 0 && len(volumeSnapshotContents) > 0 {
		c.deleteVolumeSnapshot(volumeSnapshots, volumeSnapshotContents, backupLog)
	}

	return volumeSnapshots, volumeSnapshotContents, volumeSnapshotClasses
}<|MERGE_RESOLUTION|>--- conflicted
+++ resolved
@@ -93,15 +93,8 @@
 	credentialFileStore         credentials.FileStore
 }
 
-<<<<<<< HEAD
-func NewBackupController(
-	backupInformer velerov1informers.BackupInformer,
-	client velerov1client.BackupsGetter,
-	snapshotBackupClient velerov1client.SnapshotBackupsGetter,
-=======
 func NewBackupReconciler(
 	ctx context.Context,
->>>>>>> eeee4e06
 	discoveryHelper discovery.Helper,
 	backupper pkgbackup.Backupper,
 	logger logrus.FieldLogger,
@@ -624,54 +617,10 @@
 	var volumeSnapshots []snapshotv1api.VolumeSnapshot
 	var volumeSnapshotContents []snapshotv1api.VolumeSnapshotContent
 	var volumeSnapshotClasses []snapshotv1api.VolumeSnapshotClass
-<<<<<<< HEAD
 	if features.IsEnabled(velerov1api.CSIFeatureFlag) && boolptr.IsSetToFalse(backup.Spec.SnapshotMoveData) {
 		backupLog.Info("Start to wait and handle snapshotcontents")
-		volumeSnapshots, volumeSnapshotContents, volumeSnapshotClasses = c.waitAndFinalizeSnapshotContent(backup, backupLog)
+		volumeSnapshots, volumeSnapshotContents, volumeSnapshotClasses = b.waitAndFinalizeSnapshotContent(backup, backupLog)
 		backupLog.Info("Finish to wait and handle snapshotcontents")
-=======
-	if features.IsEnabled(velerov1api.CSIFeatureFlag) {
-		selector := label.NewSelectorForBackup(backup.Name)
-		vscList := &snapshotv1api.VolumeSnapshotContentList{}
-
-		volumeSnapshots, err = b.waitVolumeSnapshotReadyToUse(context.Background(), backup.Spec.CSISnapshotTimeout.Duration, backup.Name)
-		if err != nil {
-			backupLog.Errorf("fail to wait VolumeSnapshot change to Ready: %s", err.Error())
-		}
-
-		backup.CSISnapshots = volumeSnapshots
-
-		err = b.kbClient.List(context.Background(), vscList, &kbclient.ListOptions{LabelSelector: selector})
-		if err != nil {
-			backupLog.Error(err)
-		}
-		if len(vscList.Items) >= 0 {
-			volumeSnapshotContents = vscList.Items
-		}
-
-		vsClassSet := sets.NewString()
-		for index := range volumeSnapshotContents {
-			// persist the volumesnapshotclasses referenced by vsc
-			if volumeSnapshotContents[index].Spec.VolumeSnapshotClassName != nil && !vsClassSet.Has(*volumeSnapshotContents[index].Spec.VolumeSnapshotClassName) {
-				vsClass := &snapshotv1api.VolumeSnapshotClass{}
-				if err := b.kbClient.Get(context.TODO(), kbclient.ObjectKey{Name: *volumeSnapshotContents[index].Spec.VolumeSnapshotClassName}, vsClass); err != nil {
-					backupLog.Error(err)
-				} else {
-					vsClassSet.Insert(*volumeSnapshotContents[index].Spec.VolumeSnapshotClassName)
-					volumeSnapshotClasses = append(volumeSnapshotClasses, *vsClass)
-				}
-			}
-
-			if err := csi.ResetVolumeSnapshotContent(&volumeSnapshotContents[index]); err != nil {
-				backupLog.Error(err)
-			}
-		}
-
-		// Delete the VolumeSnapshots created in the backup, when CSI feature is enabled.
-		if len(volumeSnapshots) > 0 && len(volumeSnapshotContents) > 0 {
-			b.deleteVolumeSnapshot(volumeSnapshots, volumeSnapshotContents, backupLog)
-		}
->>>>>>> eeee4e06
 	}
 
 	backup.Status.VolumeSnapshotsAttempted = len(backup.VolumeSnapshots)
@@ -1097,7 +1046,7 @@
 	return nil
 }
 
-func (c *backupController) waitAndFinalizeSnapshotContent(backup *pkgbackup.Request, backupLog logrus.FieldLogger) (
+func (b *backupReconciler) waitAndFinalizeSnapshotContent(backup *pkgbackup.Request, backupLog logrus.FieldLogger) (
 	[]snapshotv1api.VolumeSnapshot, []snapshotv1api.VolumeSnapshotContent, []snapshotv1api.VolumeSnapshotClass) {
 	var volumeSnapshots []snapshotv1api.VolumeSnapshot
 	var volumeSnapshotContents []snapshotv1api.VolumeSnapshotContent
@@ -1106,14 +1055,14 @@
 	selector := label.NewSelectorForBackup(backup.Name)
 	vscList := &snapshotv1api.VolumeSnapshotContentList{}
 
-	volumeSnapshots, err := c.waitVolumeSnapshotReadyToUse(context.Background(), backup.Spec.CSISnapshotTimeout.Duration, backup.Name)
+	volumeSnapshots, err := b.waitVolumeSnapshotReadyToUse(context.Background(), backup.Spec.CSISnapshotTimeout.Duration, backup.Name)
 	if err != nil {
 		backupLog.Errorf("fail to wait VolumeSnapshot change to Ready: %s", err.Error())
 	}
 
 	backup.CSISnapshots = volumeSnapshots
 
-	err = c.kbClient.List(context.Background(), vscList, &kbclient.ListOptions{LabelSelector: selector})
+	err = b.kbClient.List(context.Background(), vscList, &kbclient.ListOptions{LabelSelector: selector})
 	if err != nil {
 		backupLog.Error(err)
 	}
@@ -1126,7 +1075,7 @@
 		// persist the volumesnapshotclasses referenced by vsc
 		if volumeSnapshotContents[index].Spec.VolumeSnapshotClassName != nil && !vsClassSet.Has(*volumeSnapshotContents[index].Spec.VolumeSnapshotClassName) {
 			vsClass := &snapshotv1api.VolumeSnapshotClass{}
-			if err := c.kbClient.Get(context.TODO(), kbclient.ObjectKey{Name: *volumeSnapshotContents[index].Spec.VolumeSnapshotClassName}, vsClass); err != nil {
+			if err := b.kbClient.Get(context.TODO(), kbclient.ObjectKey{Name: *volumeSnapshotContents[index].Spec.VolumeSnapshotClassName}, vsClass); err != nil {
 				backupLog.Error(err)
 			} else {
 				vsClassSet.Insert(*volumeSnapshotContents[index].Spec.VolumeSnapshotClassName)
@@ -1141,7 +1090,7 @@
 
 	// Delete the VolumeSnapshots created in the backup, when CSI feature is enabled.
 	if len(volumeSnapshots) > 0 && len(volumeSnapshotContents) > 0 {
-		c.deleteVolumeSnapshot(volumeSnapshots, volumeSnapshotContents, backupLog)
+		b.deleteVolumeSnapshot(volumeSnapshots, volumeSnapshotContents, backupLog)
 	}
 
 	return volumeSnapshots, volumeSnapshotContents, volumeSnapshotClasses
