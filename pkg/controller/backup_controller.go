/*
Copyright The Velero Contributors.

Licensed under the Apache License, Version 2.0 (the "License");
you may not use this file except in compliance with the License.
You may obtain a copy of the License at

    http://www.apache.org/licenses/LICENSE-2.0

Unless required by applicable law or agreed to in writing, software
distributed under the License is distributed on an "AS IS" BASIS,
WITHOUT WARRANTIES OR CONDITIONS OF ANY KIND, either express or implied.
See the License for the specific language governing permissions and
limitations under the License.
*/

package controller

import (
	"bytes"
	"compress/gzip"
	"context"
	"encoding/json"
	"fmt"
	"io"
	"io/ioutil"
	"os"
	"sync"
	"time"

	jsonpatch "github.com/evanphx/json-patch"
	snapshotv1api "github.com/kubernetes-csi/external-snapshotter/client/v4/apis/volumesnapshot/v1"
	snapshotterClientSet "github.com/kubernetes-csi/external-snapshotter/client/v4/clientset/versioned"
	snapshotv1listers "github.com/kubernetes-csi/external-snapshotter/client/v4/listers/volumesnapshot/v1"
	"github.com/pkg/errors"
	"github.com/sirupsen/logrus"
	"golang.org/x/sync/errgroup"
	corev1api "k8s.io/api/core/v1"
	v1 "k8s.io/api/core/v1"
	apierrors "k8s.io/apimachinery/pkg/api/errors"
	metav1 "k8s.io/apimachinery/pkg/apis/meta/v1"
	"k8s.io/apimachinery/pkg/labels"
	"k8s.io/apimachinery/pkg/types"
	kerrors "k8s.io/apimachinery/pkg/util/errors"
	"k8s.io/apimachinery/pkg/util/sets"
	"k8s.io/apimachinery/pkg/util/wait"
	"k8s.io/client-go/tools/cache"
	clocks "k8s.io/utils/clock"
	kbclient "sigs.k8s.io/controller-runtime/pkg/client"

	"github.com/vmware-tanzu/velero/internal/credentials"
	"github.com/vmware-tanzu/velero/internal/storage"
	velerov1api "github.com/vmware-tanzu/velero/pkg/apis/velero/v1"
	pkgbackup "github.com/vmware-tanzu/velero/pkg/backup"
	"github.com/vmware-tanzu/velero/pkg/discovery"
	"github.com/vmware-tanzu/velero/pkg/features"
	velerov1client "github.com/vmware-tanzu/velero/pkg/generated/clientset/versioned/typed/velero/v1"
	velerov1informers "github.com/vmware-tanzu/velero/pkg/generated/informers/externalversions/velero/v1"
	velerov1listers "github.com/vmware-tanzu/velero/pkg/generated/listers/velero/v1"
	"github.com/vmware-tanzu/velero/pkg/label"
	"github.com/vmware-tanzu/velero/pkg/metrics"
	"github.com/vmware-tanzu/velero/pkg/persistence"
	"github.com/vmware-tanzu/velero/pkg/plugin/clientmgmt"
	"github.com/vmware-tanzu/velero/pkg/plugin/framework"
	"github.com/vmware-tanzu/velero/pkg/util/boolptr"
	"github.com/vmware-tanzu/velero/pkg/util/collections"
	"github.com/vmware-tanzu/velero/pkg/util/csi"
	"github.com/vmware-tanzu/velero/pkg/util/encode"
	kubeutil "github.com/vmware-tanzu/velero/pkg/util/kube"
	"github.com/vmware-tanzu/velero/pkg/util/logging"
	"github.com/vmware-tanzu/velero/pkg/util/results"
	"github.com/vmware-tanzu/velero/pkg/volume"
)

type backupController struct {
	*genericController
<<<<<<< HEAD
	discoveryHelper           discovery.Helper
	backupper                 pkgbackup.Backupper
	lister                    velerov1listers.BackupLister
	client                    velerov1client.BackupsGetter
	snapshotBackupClient      velerov1client.SnapshotBackupsGetter
	kbClient                  kbclient.Client
	clock                     clock.Clock
	backupLogLevel            logrus.Level
	newPluginManager          func(logrus.FieldLogger) clientmgmt.Manager
	backupTracker             BackupTracker
	defaultBackupLocation     string
	defaultVolumesToFsBackup  bool
	defaultBackupTTL          time.Duration
	defaultCSISnapshotTimeout time.Duration
	snapshotLocationLister    velerov1listers.VolumeSnapshotLocationLister
	defaultSnapshotLocations  map[string]string
	metrics                   *metrics.ServerMetrics
	backupStoreGetter         persistence.ObjectBackupStoreGetter
	formatFlag                logging.Format
	volumeSnapshotLister      snapshotv1listers.VolumeSnapshotLister
	volumeSnapshotClient      snapshotterClientSet.Interface
	credentialFileStore       credentials.FileStore
=======
	discoveryHelper             discovery.Helper
	backupper                   pkgbackup.Backupper
	lister                      velerov1listers.BackupLister
	client                      velerov1client.BackupsGetter
	kbClient                    kbclient.Client
	clock                       clocks.WithTickerAndDelayedExecution
	backupLogLevel              logrus.Level
	newPluginManager            func(logrus.FieldLogger) clientmgmt.Manager
	backupTracker               BackupTracker
	defaultBackupLocation       string
	defaultVolumesToFsBackup    bool
	defaultBackupTTL            time.Duration
	defaultCSISnapshotTimeout   time.Duration
	defaultItemOperationTimeout time.Duration
	snapshotLocationLister      velerov1listers.VolumeSnapshotLocationLister
	defaultSnapshotLocations    map[string]string
	metrics                     *metrics.ServerMetrics
	backupStoreGetter           persistence.ObjectBackupStoreGetter
	formatFlag                  logging.Format
	volumeSnapshotLister        snapshotv1listers.VolumeSnapshotLister
	volumeSnapshotClient        snapshotterClientSet.Interface
	credentialFileStore         credentials.FileStore
>>>>>>> 8bed1590
}

func NewBackupController(
	backupInformer velerov1informers.BackupInformer,
	client velerov1client.BackupsGetter,
	snapshotBackupClient velerov1client.SnapshotBackupsGetter,
	discoveryHelper discovery.Helper,
	backupper pkgbackup.Backupper,
	logger logrus.FieldLogger,
	backupLogLevel logrus.Level,
	newPluginManager func(logrus.FieldLogger) clientmgmt.Manager,
	backupTracker BackupTracker,
	kbClient kbclient.Client,
	defaultBackupLocation string,
	defaultVolumesToFsBackup bool,
	defaultBackupTTL time.Duration,
	defaultCSISnapshotTimeout time.Duration,
	defaultItemOperationTimeout time.Duration,
	volumeSnapshotLocationLister velerov1listers.VolumeSnapshotLocationLister,
	defaultSnapshotLocations map[string]string,
	metrics *metrics.ServerMetrics,
	backupStoreGetter persistence.ObjectBackupStoreGetter,
	formatFlag logging.Format,
	volumeSnapshotLister snapshotv1listers.VolumeSnapshotLister,
	volumeSnapshotClient snapshotterClientSet.Interface,
	credentialStore credentials.FileStore,
) Interface {
	c := &backupController{
<<<<<<< HEAD
		genericController:         newGenericController(Backup, logger),
		discoveryHelper:           discoveryHelper,
		backupper:                 backupper,
		lister:                    backupInformer.Lister(),
		client:                    client,
		clock:                     &clock.RealClock{},
		backupLogLevel:            backupLogLevel,
		newPluginManager:          newPluginManager,
		backupTracker:             backupTracker,
		kbClient:                  kbClient,
		defaultBackupLocation:     defaultBackupLocation,
		defaultVolumesToFsBackup:  defaultVolumesToFsBackup,
		defaultBackupTTL:          defaultBackupTTL,
		defaultCSISnapshotTimeout: defaultCSISnapshotTimeout,
		snapshotLocationLister:    volumeSnapshotLocationLister,
		defaultSnapshotLocations:  defaultSnapshotLocations,
		metrics:                   metrics,
		backupStoreGetter:         backupStoreGetter,
		formatFlag:                formatFlag,
		volumeSnapshotLister:      volumeSnapshotLister,
		volumeSnapshotClient:      volumeSnapshotClient,
		credentialFileStore:       credentialStore,
		snapshotBackupClient:      snapshotBackupClient,
=======
		genericController:           newGenericController(Backup, logger),
		discoveryHelper:             discoveryHelper,
		backupper:                   backupper,
		lister:                      backupInformer.Lister(),
		client:                      client,
		clock:                       &clocks.RealClock{},
		backupLogLevel:              backupLogLevel,
		newPluginManager:            newPluginManager,
		backupTracker:               backupTracker,
		kbClient:                    kbClient,
		defaultBackupLocation:       defaultBackupLocation,
		defaultVolumesToFsBackup:    defaultVolumesToFsBackup,
		defaultBackupTTL:            defaultBackupTTL,
		defaultCSISnapshotTimeout:   defaultCSISnapshotTimeout,
		defaultItemOperationTimeout: defaultItemOperationTimeout,
		snapshotLocationLister:      volumeSnapshotLocationLister,
		defaultSnapshotLocations:    defaultSnapshotLocations,
		metrics:                     metrics,
		backupStoreGetter:           backupStoreGetter,
		formatFlag:                  formatFlag,
		volumeSnapshotLister:        volumeSnapshotLister,
		volumeSnapshotClient:        volumeSnapshotClient,
		credentialFileStore:         credentialStore,
>>>>>>> 8bed1590
	}

	c.syncHandler = c.processBackup
	c.resyncFunc = c.resync
	c.resyncPeriod = time.Minute

	backupInformer.Informer().AddEventHandler(
		cache.ResourceEventHandlerFuncs{
			AddFunc: func(obj interface{}) {
				backup := obj.(*velerov1api.Backup)

				switch backup.Status.Phase {
				case "", velerov1api.BackupPhaseNew:
					// only process new backups
				default:
					c.logger.WithFields(logrus.Fields{
						"backup": kubeutil.NamespaceAndName(backup),
						"phase":  backup.Status.Phase,
					}).Debug("Backup is not new, skipping")
					return
				}

				key, err := cache.MetaNamespaceKeyFunc(backup)
				if err != nil {
					c.logger.WithError(err).WithField(Backup, backup).Error("Error creating queue key, item not added to queue")
					return
				}
				c.queue.Add(key)
			},
		},
	)

	return c
}

func (c *backupController) resync() {
	// recompute backup_total metric
	backups, err := c.lister.List(labels.Everything())
	if err != nil {
		c.logger.Error(err, "Error computing backup_total metric")
	} else {
		c.metrics.SetBackupTotal(int64(len(backups)))
	}

	// recompute backup_last_successful_timestamp metric for each
	// schedule (including the empty schedule, i.e. ad-hoc backups)
	for schedule, timestamp := range getLastSuccessBySchedule(backups) {
		c.metrics.SetBackupLastSuccessfulTimestamp(schedule, timestamp)
	}
}

// getLastSuccessBySchedule finds the most recent completed backup for each schedule
// and returns a map of schedule name -> completion time of the most recent completed
// backup. This map includes an entry for ad-hoc/non-scheduled backups, where the key
// is the empty string.
func getLastSuccessBySchedule(backups []*velerov1api.Backup) map[string]time.Time {
	lastSuccessBySchedule := map[string]time.Time{}
	for _, backup := range backups {
		if backup.Status.Phase != velerov1api.BackupPhaseCompleted {
			continue
		}
		if backup.Status.CompletionTimestamp == nil {
			continue
		}

		schedule := backup.Labels[velerov1api.ScheduleNameLabel]
		timestamp := backup.Status.CompletionTimestamp.Time

		if timestamp.After(lastSuccessBySchedule[schedule]) {
			lastSuccessBySchedule[schedule] = timestamp
		}
	}

	return lastSuccessBySchedule
}

func (c *backupController) processBackup(key string) error {
	log := c.logger.WithField("key", key)

	log.Debug("Running processBackup")
	ns, name, err := cache.SplitMetaNamespaceKey(key)
	if err != nil {
		log.WithError(err).Errorf("error splitting key")
		return nil
	}

	log.Debug("Getting backup")
	original, err := c.lister.Backups(ns).Get(name)
	if apierrors.IsNotFound(err) {
		log.Debugf("backup %s not found", name)
		return nil
	}
	if err != nil {
		return errors.Wrap(err, "error getting backup")
	}

	// Double-check we have the correct phase. In the unlikely event that multiple controller
	// instances are running, it's possible for controller A to succeed in changing the phase to
	// InProgress, while controller B's attempt to patch the phase fails. When controller B
	// reprocesses the same backup, it will either show up as New (informer hasn't seen the update
	// yet) or as InProgress. In the former case, the patch attempt will fail again, until the
	// informer sees the update. In the latter case, after the informer has seen the update to
	// InProgress, we still need this check so we can return nil to indicate we've finished processing
	// this key (even though it was a no-op).
	switch original.Status.Phase {
	case "", velerov1api.BackupPhaseNew:
		// only process new backups
	default:
		return nil
	}

	log.Debug("Preparing backup request")
	request := c.prepareBackupRequest(original, log)
	if len(request.Status.ValidationErrors) > 0 {
		request.Status.Phase = velerov1api.BackupPhaseFailedValidation
	} else {
		request.Status.Phase = velerov1api.BackupPhaseInProgress
		request.Status.StartTimestamp = &metav1.Time{Time: c.clock.Now()}
	}

	// update status
	updatedBackup, err := patchBackup(original, request.Backup, c.client)
	if err != nil {
		return errors.Wrapf(err, "error updating Backup status to %s", request.Status.Phase)
	}

	// store ref to just-updated item for creating patch
	original = updatedBackup
	request.Backup = updatedBackup.DeepCopy()

	if request.Status.Phase == velerov1api.BackupPhaseFailedValidation {
		return nil
	}

	c.backupTracker.Add(request.Namespace, request.Name)
	defer c.backupTracker.Delete(request.Namespace, request.Name)

	log.Debug("Running backup")

	backupScheduleName := request.GetLabels()[velerov1api.ScheduleNameLabel]
	c.metrics.RegisterBackupAttempt(backupScheduleName)

	// execution & upload of backup
	if err := c.runBackup(request); err != nil {
		// even though runBackup sets the backup's phase prior
		// to uploading artifacts to object storage, we have to
		// check for an error again here and update the phase if
		// one is found, because there could've been an error
		// while uploading artifacts to object storage, which would
		// result in the backup being Failed.
		log.WithError(err).Error("backup failed")
		request.Status.Phase = velerov1api.BackupPhaseFailed
		request.Status.FailureReason = err.Error()
	}

	switch request.Status.Phase {
	case velerov1api.BackupPhaseCompleted:
		c.metrics.RegisterBackupSuccess(backupScheduleName)
		c.metrics.RegisterBackupLastStatus(backupScheduleName, metrics.BackupLastStatusSucc)
	case velerov1api.BackupPhasePartiallyFailed:
		c.metrics.RegisterBackupPartialFailure(backupScheduleName)
		c.metrics.RegisterBackupLastStatus(backupScheduleName, metrics.BackupLastStatusFailure)
	case velerov1api.BackupPhaseFailed:
		c.metrics.RegisterBackupFailed(backupScheduleName)
		c.metrics.RegisterBackupLastStatus(backupScheduleName, metrics.BackupLastStatusFailure)
	case velerov1api.BackupPhaseFailedValidation:
		c.metrics.RegisterBackupValidationFailure(backupScheduleName)
		c.metrics.RegisterBackupLastStatus(backupScheduleName, metrics.BackupLastStatusFailure)
	}

	log.Debug("Updating backup's final status")
	if _, err := patchBackup(original, request.Backup, c.client); err != nil {
		log.WithError(err).Error("error updating backup's final status")
	}

	return nil
}

func patchBackup(original, updated *velerov1api.Backup, client velerov1client.BackupsGetter) (*velerov1api.Backup, error) {
	origBytes, err := json.Marshal(original)
	if err != nil {
		return nil, errors.Wrap(err, "error marshalling original backup")
	}

	updatedBytes, err := json.Marshal(updated)
	if err != nil {
		return nil, errors.Wrap(err, "error marshalling updated backup")
	}

	patchBytes, err := jsonpatch.CreateMergePatch(origBytes, updatedBytes)
	if err != nil {
		return nil, errors.Wrap(err, "error creating json merge patch for backup")
	}

	res, err := client.Backups(original.Namespace).Patch(context.TODO(), original.Name, types.MergePatchType, patchBytes, metav1.PatchOptions{})
	if err != nil {
		return nil, errors.Wrap(err, "error patching backup")
	}

	return res, nil
}

func (c *backupController) prepareBackupRequest(backup *velerov1api.Backup, logger logrus.FieldLogger) *pkgbackup.Request {
	request := &pkgbackup.Request{
		Backup: backup.DeepCopy(), // don't modify items in the cache
	}

	// set backup major version - deprecated, use Status.FormatVersion
	request.Status.Version = pkgbackup.BackupVersion

	// set backup major, minor, and patch version
	request.Status.FormatVersion = pkgbackup.BackupFormatVersion

	if request.Spec.TTL.Duration == 0 {
		// set default backup TTL
		request.Spec.TTL.Duration = c.defaultBackupTTL
	}

	if request.Spec.CSISnapshotTimeout.Duration == 0 {
		// set default CSI VolumeSnapshot timeout
		request.Spec.CSISnapshotTimeout.Duration = c.defaultCSISnapshotTimeout
	}

	if request.Spec.ItemOperationTimeout.Duration == 0 {
		// set default item operation timeout
		request.Spec.ItemOperationTimeout.Duration = c.defaultItemOperationTimeout
	}

	// calculate expiration
	request.Status.Expiration = &metav1.Time{Time: c.clock.Now().Add(request.Spec.TTL.Duration)}

	// TODO: post v1.10. Remove this code block after DefaultVolumesToRestic is removed from CRD
	// For now, for CRs created by old versions, we need to respect the DefaultVolumesToRestic value if it is set true
	if boolptr.IsSetToTrue(request.Spec.DefaultVolumesToRestic) {
		logger.Warn("DefaultVolumesToRestic field will be deprecated, use DefaultVolumesToFsBackup instead. Automatically remap it to DefaultVolumesToFsBackup")
		request.Spec.DefaultVolumesToFsBackup = request.Spec.DefaultVolumesToRestic
	}

	if request.Spec.DefaultVolumesToFsBackup == nil {
		request.Spec.DefaultVolumesToFsBackup = &c.defaultVolumesToFsBackup
	}

	// find which storage location to use
	var serverSpecified bool
	if request.Spec.StorageLocation == "" {
		// when the user doesn't specify a location, use the server default unless there is an existing BSL marked as default
		// TODO(2.0) c.defaultBackupLocation will be deprecated
		request.Spec.StorageLocation = c.defaultBackupLocation

		locationList, err := storage.ListBackupStorageLocations(context.Background(), c.kbClient, request.Namespace)
		if err == nil {
			for _, location := range locationList.Items {
				if location.Spec.Default {
					request.Spec.StorageLocation = location.Name
					break
				}
			}
		}
		serverSpecified = true
	}

	// get the storage location, and store the BackupStorageLocation API obj on the request
	storageLocation := &velerov1api.BackupStorageLocation{}
	if err := c.kbClient.Get(context.Background(), kbclient.ObjectKey{
		Namespace: request.Namespace,
		Name:      request.Spec.StorageLocation,
	}, storageLocation); err != nil {
		if apierrors.IsNotFound(err) {
			if serverSpecified {
				// TODO(2.0) remove this. For now, without mentioning "server default" it could be confusing trying to grasp where the default came from.
				request.Status.ValidationErrors = append(request.Status.ValidationErrors, fmt.Sprintf("an existing backup storage location wasn't specified at backup creation time and the server default '%s' doesn't exist. Please address this issue (see `velero backup-location -h` for options) and create a new backup. Error: %v", request.Spec.StorageLocation, err))
			} else {
				request.Status.ValidationErrors = append(request.Status.ValidationErrors, fmt.Sprintf("an existing backup storage location wasn't specified at backup creation time and the default '%s' wasn't found. Please address this issue (see `velero backup-location -h` for options) and create a new backup. Error: %v", request.Spec.StorageLocation, err))
			}
		} else {
			request.Status.ValidationErrors = append(request.Status.ValidationErrors, fmt.Sprintf("error getting backup storage location: %v", err))
		}
	} else {
		request.StorageLocation = storageLocation

		if request.StorageLocation.Spec.AccessMode == velerov1api.BackupStorageLocationAccessModeReadOnly {
			request.Status.ValidationErrors = append(request.Status.ValidationErrors,
				fmt.Sprintf("backup can't be created because backup storage location %s is currently in read-only mode", request.StorageLocation.Name))
		}
	}

	// add the storage location as a label for easy filtering later.
	if request.Labels == nil {
		request.Labels = make(map[string]string)
	}
	request.Labels[velerov1api.StorageLocationLabel] = label.GetValidName(request.Spec.StorageLocation)

	// validate and get the backup's VolumeSnapshotLocations, and store the
	// VolumeSnapshotLocation API objs on the request
	if locs, errs := c.validateAndGetSnapshotLocations(request.Backup); len(errs) > 0 {
		request.Status.ValidationErrors = append(request.Status.ValidationErrors, errs...)
	} else {
		request.Spec.VolumeSnapshotLocations = nil
		for _, loc := range locs {
			request.Spec.VolumeSnapshotLocations = append(request.Spec.VolumeSnapshotLocations, loc.Name)
			request.SnapshotLocations = append(request.SnapshotLocations, loc)
		}
	}

	// Getting all information of cluster version - useful for future skip-level migration
	if request.Annotations == nil {
		request.Annotations = make(map[string]string)
	}
	request.Annotations[velerov1api.SourceClusterK8sGitVersionAnnotation] = c.discoveryHelper.ServerVersion().String()
	request.Annotations[velerov1api.SourceClusterK8sMajorVersionAnnotation] = c.discoveryHelper.ServerVersion().Major
	request.Annotations[velerov1api.SourceClusterK8sMinorVersionAnnotation] = c.discoveryHelper.ServerVersion().Minor

	// Add namespaces with label velero.io/exclude-from-backup=true into request.Spec.ExcludedNamespaces
	// Essentially, adding the label velero.io/exclude-from-backup=true to a namespace would be equivalent to setting spec.ExcludedNamespaces
	namespaces := corev1api.NamespaceList{}
	if err := c.kbClient.List(context.Background(), &namespaces, kbclient.MatchingLabels{"velero.io/exclude-from-backup": "true"}); err == nil {
		for _, ns := range namespaces.Items {
			request.Spec.ExcludedNamespaces = append(request.Spec.ExcludedNamespaces, ns.Name)
		}
	} else {
		request.Status.ValidationErrors = append(request.Status.ValidationErrors, fmt.Sprintf("error getting namespace list: %v", err))
	}

	// validate the included/excluded resources
	for _, err := range collections.ValidateIncludesExcludes(request.Spec.IncludedResources, request.Spec.ExcludedResources) {
		request.Status.ValidationErrors = append(request.Status.ValidationErrors, fmt.Sprintf("Invalid included/excluded resource lists: %v", err))
	}

	// validate the included/excluded namespaces
	for _, err := range collections.ValidateNamespaceIncludesExcludes(request.Spec.IncludedNamespaces, request.Spec.ExcludedNamespaces) {
		request.Status.ValidationErrors = append(request.Status.ValidationErrors, fmt.Sprintf("Invalid included/excluded namespace lists: %v", err))
	}

	// validate that only one exists orLabelSelector or just labelSelector (singular)
	if request.Spec.OrLabelSelectors != nil && request.Spec.LabelSelector != nil {
		request.Status.ValidationErrors = append(request.Status.ValidationErrors, fmt.Sprintf("encountered labelSelector as well as orLabelSelectors in backup spec, only one can be specified"))
	}

	return request
}

// validateAndGetSnapshotLocations gets a collection of VolumeSnapshotLocation objects that
// this backup will use (returned as a map of provider name -> VSL), and ensures:
//   - each location name in .spec.volumeSnapshotLocations exists as a location
//   - exactly 1 location per provider
//   - a given provider's default location name is added to .spec.volumeSnapshotLocations if one
//     is not explicitly specified for the provider (if there's only one location for the provider,
//     it will automatically be used)
//
// if backup has snapshotVolume disabled then it returns empty VSL
func (c *backupController) validateAndGetSnapshotLocations(backup *velerov1api.Backup) (map[string]*velerov1api.VolumeSnapshotLocation, []string) {
	errors := []string{}
	providerLocations := make(map[string]*velerov1api.VolumeSnapshotLocation)

	// if snapshotVolume is set to false then we don't need to validate volumesnapshotlocation
	if boolptr.IsSetToFalse(backup.Spec.SnapshotVolumes) {
		return nil, nil
	}

	for _, locationName := range backup.Spec.VolumeSnapshotLocations {
		// validate each locationName exists as a VolumeSnapshotLocation
		location, err := c.snapshotLocationLister.VolumeSnapshotLocations(backup.Namespace).Get(locationName)
		if err != nil {
			if apierrors.IsNotFound(err) {
				errors = append(errors, fmt.Sprintf("a VolumeSnapshotLocation CRD for the location %s with the name specified in the backup spec needs to be created before this snapshot can be executed. Error: %v", locationName, err))
			} else {
				errors = append(errors, fmt.Sprintf("error getting volume snapshot location named %s: %v", locationName, err))
			}
			continue
		}

		// ensure we end up with exactly 1 location *per provider*
		if providerLocation, ok := providerLocations[location.Spec.Provider]; ok {
			// if > 1 location name per provider as in ["aws-us-east-1" | "aws-us-west-1"] (same provider, multiple names)
			if providerLocation.Name != locationName {
				errors = append(errors, fmt.Sprintf("more than one VolumeSnapshotLocation name specified for provider %s: %s; unexpected name was %s", location.Spec.Provider, locationName, providerLocation.Name))
				continue
			}
		} else {
			// keep track of all valid existing locations, per provider
			providerLocations[location.Spec.Provider] = location
		}
	}

	if len(errors) > 0 {
		return nil, errors
	}

	allLocations, err := c.snapshotLocationLister.VolumeSnapshotLocations(backup.Namespace).List(labels.Everything())
	if err != nil {
		errors = append(errors, fmt.Sprintf("error listing volume snapshot locations: %v", err))
		return nil, errors
	}

	// build a map of provider->list of all locations for the provider
	allProviderLocations := make(map[string][]*velerov1api.VolumeSnapshotLocation)
	for i := range allLocations {
		loc := allLocations[i]
		allProviderLocations[loc.Spec.Provider] = append(allProviderLocations[loc.Spec.Provider], loc)
	}

	// go through each provider and make sure we have/can get a VSL
	// for it
	for provider, locations := range allProviderLocations {
		if _, ok := providerLocations[provider]; ok {
			// backup's spec had a location named for this provider
			continue
		}

		if len(locations) > 1 {
			// more than one possible location for the provider: check
			// the defaults
			defaultLocation := c.defaultSnapshotLocations[provider]
			if defaultLocation == "" {
				errors = append(errors, fmt.Sprintf("provider %s has more than one possible volume snapshot location, and none were specified explicitly or as a default", provider))
				continue
			}
			location, err := c.snapshotLocationLister.VolumeSnapshotLocations(backup.Namespace).Get(defaultLocation)
			if err != nil {
				errors = append(errors, fmt.Sprintf("error getting volume snapshot location named %s: %v", defaultLocation, err))
				continue
			}

			providerLocations[provider] = location
			continue
		}

		// exactly one location for the provider: use it
		providerLocations[provider] = locations[0]
	}

	if len(errors) > 0 {
		return nil, errors
	}

	// add credential to config for each location
	for _, location := range providerLocations {
		err = volume.UpdateVolumeSnapshotLocationWithCredentialConfig(location, c.credentialFileStore, c.logger)
		if err != nil {
			errors = append(errors, fmt.Sprintf("error adding credentials to volume snapshot location named %s: %v", location.Name, err))
			continue
		}
	}

	return providerLocations, nil
}

// runBackup runs and uploads a validated backup. Any error returned from this function
// causes the backup to be Failed; if no error is returned, the backup's status's Errors
// field is checked to see if the backup was a partial failure.
func (c *backupController) runBackup(backup *pkgbackup.Request) error {
	c.logger.WithField(Backup, kubeutil.NamespaceAndName(backup)).Info("Setting up backup log")

	logFile, err := ioutil.TempFile("", "")
	if err != nil {
		return errors.Wrap(err, "error creating temp file for backup log")
	}
	gzippedLogFile := gzip.NewWriter(logFile)
	// Assuming we successfully uploaded the log file, this will have already been closed below. It is safe to call
	// close multiple times. If we get an error closing this, there's not really anything we can do about it.
	defer gzippedLogFile.Close()
	defer closeAndRemoveFile(logFile, c.logger.WithField(Backup, kubeutil.NamespaceAndName(backup)))

	// Log the backup to both a backup log file and to stdout. This will help see what happened if the upload of the
	// backup log failed for whatever reason.
	logger := logging.DefaultLogger(c.backupLogLevel, c.formatFlag)
	logger.Out = io.MultiWriter(os.Stdout, gzippedLogFile)

	logCounter := logging.NewLogHook()
	logger.Hooks.Add(logCounter)

	backupLog := logger.WithField(Backup, kubeutil.NamespaceAndName(backup))

	backupLog.Info("Setting up backup temp file")
	backupFile, err := ioutil.TempFile("", "")
	if err != nil {
		return errors.Wrap(err, "error creating temp file for backup")
	}
	defer closeAndRemoveFile(backupFile, backupLog)

	backupLog.Info("Setting up plugin manager")
	pluginManager := c.newPluginManager(backupLog)
	defer pluginManager.CleanupClients()

	backupLog.Info("Getting backup item actions")
	actions, err := pluginManager.GetBackupItemActionsV2()
	if err != nil {
		return err
	}
	itemSnapshotters, err := pluginManager.GetItemSnapshotters()
	if err != nil {
		return err
	}

	backupLog.Info("Setting up backup store to check for backup existence")
	backupStore, err := c.backupStoreGetter.Get(backup.StorageLocation, pluginManager, backupLog)
	if err != nil {
		return err
	}

	exists, err := backupStore.BackupExists(backup.StorageLocation.Spec.StorageType.ObjectStorage.Bucket, backup.Name)
	if exists || err != nil {
		backup.Status.Phase = velerov1api.BackupPhaseFailed
		backup.Status.CompletionTimestamp = &metav1.Time{Time: c.clock.Now()}
		if err != nil {
			return errors.Wrapf(err, "error checking if backup already exists in object storage")
		}
		return errors.Errorf("backup already exists in object storage")
	}

	backupItemActionsResolver := framework.NewBackupItemActionResolverV2(actions)
	itemSnapshottersResolver := framework.NewItemSnapshotterResolver(itemSnapshotters)

	var fatalErrs []error
	if err := c.backupper.BackupWithResolvers(backupLog, backup, backupFile, backupItemActionsResolver,
		itemSnapshottersResolver, pluginManager); err != nil {
		fatalErrs = append(fatalErrs, err)
	}

	// Empty slices here so that they can be passed in to the persistBackup call later, regardless of whether or not CSI's enabled.
	// This way, we only make the Lister call if the feature flag's on.
	var volumeSnapshots []snapshotv1api.VolumeSnapshot
	var volumeSnapshotContents []snapshotv1api.VolumeSnapshotContent
	var volumeSnapshotClasses []snapshotv1api.VolumeSnapshotClass
	if features.IsEnabled(velerov1api.CSIFeatureFlag) {
		if isMovingSnapshot(backup) {
			///for now, wait the SnapshotBackup CR, in future, this is replaced by checking BIA V2's Progress interface
			backupLog.WithField("pid", os.Getpid()).Info("Start to wait snapshotbackups")
			errs := c.waitSnapshotBackup(backup, backupLog)
			backupLog.WithField("err num", len(errs)).Info("Finish to wait snapshotbackups")
		} else {
			backupLog.Info("Start to wait and handle snapshotcontents")
			volumeSnapshots, volumeSnapshotContents, volumeSnapshotClasses = c.waitAndFinalizeSnapshotContent(backup, backupLog)
			backupLog.Info("Finish to wait and handle snapshotcontents")
		}
	}

	backup.Status.VolumeSnapshotsAttempted = len(backup.VolumeSnapshots)
	for _, snap := range backup.VolumeSnapshots {
		if snap.Status.Phase == volume.SnapshotPhaseCompleted {
			backup.Status.VolumeSnapshotsCompleted++
		}
	}

	backup.Status.CSIVolumeSnapshotsAttempted = len(backup.CSISnapshots)
	for _, vs := range backup.CSISnapshots {
		if vs.Status != nil && boolptr.IsSetToTrue(vs.Status.ReadyToUse) {
			backup.Status.CSIVolumeSnapshotsCompleted++
		}
	}

	// Iterate over backup item operations and update progress.
	// Any errors on operations at this point should be added to backup errors.
	// If any operations are still not complete, then back will not be set to
	// Completed yet.
	inProgressOperations, _, opsCompleted, opsFailed, errs := getBackupItemOperationProgress(backup.Backup, pluginManager, *backup.GetItemOperationsList())
	if len(errs) > 0 {
		for err := range errs {
			backupLog.Error(err)
		}
	}

	backup.Status.AsyncBackupItemOperationsAttempted = len(*backup.GetItemOperationsList())
	backup.Status.AsyncBackupItemOperationsCompleted = opsCompleted
	backup.Status.AsyncBackupItemOperationsFailed = opsFailed

	backup.Status.Warnings = logCounter.GetCount(logrus.WarnLevel)
	backup.Status.Errors = logCounter.GetCount(logrus.ErrorLevel)

	backupWarnings := logCounter.GetEntries(logrus.WarnLevel)
	backupErrors := logCounter.GetEntries(logrus.ErrorLevel)
	results := map[string]results.Result{
		"warnings": backupWarnings,
		"errors":   backupErrors,
	}

	if err := gzippedLogFile.Close(); err != nil {
		c.logger.WithField(Backup, kubeutil.NamespaceAndName(backup)).WithError(err).Error("error closing gzippedLogFile")
	}

	// Assign finalize phase as close to end as possible so that any errors
	// logged to backupLog are captured. This is done before uploading the
	// artifacts to object storage so that the JSON representation of the
	// backup in object storage has the terminal phase set.
	switch {
	case len(fatalErrs) > 0:
		backup.Status.Phase = velerov1api.BackupPhaseFailed
	case logCounter.GetCount(logrus.ErrorLevel) > 0:
		if inProgressOperations {
			backup.Status.Phase = velerov1api.BackupPhaseWaitingForPluginOperationsPartiallyFailed
		} else {
			backup.Status.Phase = velerov1api.BackupPhaseFinalizingAfterPluginOperationsPartiallyFailed
		}
	default:
		if inProgressOperations {
			backup.Status.Phase = velerov1api.BackupPhaseWaitingForPluginOperations
		} else {
			backup.Status.Phase = velerov1api.BackupPhaseFinalizingAfterPluginOperations
		}
	}
	// Mark completion timestamp before serializing and uploading.
	// Otherwise, the JSON file in object storage has a CompletionTimestamp of 'null'.
	if backup.Status.Phase == velerov1api.BackupPhaseFailed ||
		backup.Status.Phase == velerov1api.BackupPhasePartiallyFailed ||
		backup.Status.Phase == velerov1api.BackupPhaseCompleted {
		backup.Status.CompletionTimestamp = &metav1.Time{Time: c.clock.Now()}
	}
	recordBackupMetrics(backupLog, backup.Backup, backupFile, c.metrics, false)

	// re-instantiate the backup store because credentials could have changed since the original
	// instantiation, if this was a long-running backup
	backupLog.Info("Setting up backup store to persist the backup")
	backupStore, err = c.backupStoreGetter.Get(backup.StorageLocation, pluginManager, backupLog)
	if err != nil {
		return err
	}

	if errs := persistBackup(backup, backupFile, logFile, backupStore, volumeSnapshots, volumeSnapshotContents, volumeSnapshotClasses, results); len(errs) > 0 {
		fatalErrs = append(fatalErrs, errs...)
	}

	c.logger.WithField(Backup, kubeutil.NamespaceAndName(backup)).Info("Backup completed")

	// if we return a non-nil error, the calling function will update
	// the backup's phase to Failed.
	return kerrors.NewAggregate(fatalErrs)
}

<<<<<<< HEAD
func isMovingSnapshot(backup *pkgbackup.Request) bool {
	return *backup.Spec.CSISnapshotMoveData
}

func (c *backupController) waitSnapshotBackup(backup *pkgbackup.Request, backupLog logrus.FieldLogger) []error {
	ctx := context.Background()

	eg, _ := errgroup.WithContext(ctx)
	timeout := 4 * time.Hour
	interval := 5 * time.Second
	var errs []error

	listOptions := label.NewListOptionsForBackup(label.GetValidName(backup.Name))
	snapshotBackupList, err := c.snapshotBackupClient.SnapshotBackups(backup.Namespace).List(ctx, listOptions)
	if err != nil {
		backupLog.WithError(err).Errorf("Failed to list snapshotbackups for backup: %s", backup.Name)
		errs = append(errs, errors.Wrap(err, "error to list snapshotbackups"))

		return errs
	}

	for i := range snapshotBackupList.Items {
		snapshotBackup := snapshotBackupList.Items[i]

		var updated *velerov1api.SnapshotBackup
		var pollErr error
		eg.Go(func() error {
			checkFunc := func() (bool, error) {
				updated, pollErr = c.snapshotBackupClient.SnapshotBackups(snapshotBackup.Namespace).Get(ctx, snapshotBackup.Name, metav1.GetOptions{})
				if pollErr != nil {
					return false, errors.Wrapf(pollErr, fmt.Sprintf("failed to get snapshotbackup %s", snapshotBackup.Name))
				}

				if updated.Status.Phase == velerov1api.SnapshotBackupPhaseFailed {
					return false, errors.Errorf("snapshot backup failed, %s", updated.Status.Message)
				}

				if updated.Status.Phase == velerov1api.SnapshotBackupPhaseCanceled {
					return false, errors.Errorf("snapshot backup is canceled, %s", updated.Status.Message)
				}

				if updated.Status.Phase == velerov1api.SnapshotBackupPhaseCompleted {
					return true, nil
				}

				return false, nil
			}

			err := wait.PollImmediate(interval, timeout, checkFunc)
			if err != nil {
				backupLog.WithField("snapshotBackup", snapshotBackup.Name).WithError(err).Error("SnapshotBackup failed")
				errs = append(errs, err)
			} else {
				backupLog.WithField("snapshotBackup", snapshotBackup.Name).Info("SnapshotBackup completes")
			}

			if updated != nil {
				backup.SnapshotBackups = append(backup.SnapshotBackups, updated)
			}

			return err
		})
	}

	eg.Wait()

	return errs
}

func (c *backupController) waitAndFinalizeSnapshotContent(backup *pkgbackup.Request, backupLog logrus.FieldLogger) (
	[]snapshotv1api.VolumeSnapshot, []snapshotv1api.VolumeSnapshotContent, []snapshotv1api.VolumeSnapshotClass) {
	var volumeSnapshots []snapshotv1api.VolumeSnapshot
	var volumeSnapshotContents []snapshotv1api.VolumeSnapshotContent
	var volumeSnapshotClasses []snapshotv1api.VolumeSnapshotClass

	selector := label.NewSelectorForBackup(backup.Name)
	vscList := &snapshotv1api.VolumeSnapshotContentList{}

	volumeSnapshots, err := c.waitVolumeSnapshotReadyToUse(context.Background(), backup.Spec.CSISnapshotTimeout.Duration, backup.Name)
	if err != nil {
		backupLog.Errorf("fail to wait VolumeSnapshot change to Ready: %s", err.Error())
	}

	backup.CSISnapshots = volumeSnapshots

	err = c.kbClient.List(context.Background(), vscList, &kbclient.ListOptions{LabelSelector: selector})
	if err != nil {
		backupLog.Error(err)
	}
	if len(vscList.Items) >= 0 {
		volumeSnapshotContents = vscList.Items
	}

	vsClassSet := sets.NewString()
	for index := range volumeSnapshotContents {
		// persist the volumesnapshotclasses referenced by vsc
		if volumeSnapshotContents[index].Spec.VolumeSnapshotClassName != nil && !vsClassSet.Has(*volumeSnapshotContents[index].Spec.VolumeSnapshotClassName) {
			vsClass := &snapshotv1api.VolumeSnapshotClass{}
			if err := c.kbClient.Get(context.TODO(), kbclient.ObjectKey{Name: *volumeSnapshotContents[index].Spec.VolumeSnapshotClassName}, vsClass); err != nil {
				backupLog.Error(err)
			} else {
				vsClassSet.Insert(*volumeSnapshotContents[index].Spec.VolumeSnapshotClassName)
				volumeSnapshotClasses = append(volumeSnapshotClasses, *vsClass)
			}
		}

		if err := csi.ResetVolumeSnapshotContent(&volumeSnapshotContents[index]); err != nil {
			backupLog.Error(err)
		}
	}

	// Delete the VolumeSnapshots created in the backup, when CSI feature is enabled.
	if len(volumeSnapshots) > 0 && len(volumeSnapshotContents) > 0 {
		c.deleteVolumeSnapshot(volumeSnapshots, volumeSnapshotContents, backupLog)
	}

	return volumeSnapshots, volumeSnapshotContents, volumeSnapshotClasses
}

func recordBackupMetrics(log logrus.FieldLogger, backup *velerov1api.Backup, backupFile *os.File, serverMetrics *metrics.ServerMetrics) {
=======
func recordBackupMetrics(log logrus.FieldLogger, backup *velerov1api.Backup, backupFile *os.File, serverMetrics *metrics.ServerMetrics, finalize bool) {
>>>>>>> 8bed1590
	backupScheduleName := backup.GetLabels()[velerov1api.ScheduleNameLabel]

	if backupFile != nil {
		var backupSizeBytes int64
		if backupFileStat, err := backupFile.Stat(); err != nil {
			log.WithError(errors.WithStack(err)).Error("Error getting backup file info")
		} else {
			backupSizeBytes = backupFileStat.Size()
		}
		serverMetrics.SetBackupTarballSizeBytesGauge(backupScheduleName, backupSizeBytes)
	}

	if backup.Status.CompletionTimestamp != nil {
		backupDuration := backup.Status.CompletionTimestamp.Time.Sub(backup.Status.StartTimestamp.Time)
		backupDurationSeconds := float64(backupDuration / time.Second)
		serverMetrics.RegisterBackupDuration(backupScheduleName, backupDurationSeconds)
	}
	if !finalize {
		serverMetrics.RegisterVolumeSnapshotAttempts(backupScheduleName, backup.Status.VolumeSnapshotsAttempted)
		serverMetrics.RegisterVolumeSnapshotSuccesses(backupScheduleName, backup.Status.VolumeSnapshotsCompleted)
		serverMetrics.RegisterVolumeSnapshotFailures(backupScheduleName, backup.Status.VolumeSnapshotsAttempted-backup.Status.VolumeSnapshotsCompleted)

		if features.IsEnabled(velerov1api.CSIFeatureFlag) {
			serverMetrics.RegisterCSISnapshotAttempts(backupScheduleName, backup.Name, backup.Status.CSIVolumeSnapshotsAttempted)
			serverMetrics.RegisterCSISnapshotSuccesses(backupScheduleName, backup.Name, backup.Status.CSIVolumeSnapshotsCompleted)
			serverMetrics.RegisterCSISnapshotFailures(backupScheduleName, backup.Name, backup.Status.CSIVolumeSnapshotsAttempted-backup.Status.CSIVolumeSnapshotsCompleted)
		}

		if backup.Status.Progress != nil {
			serverMetrics.RegisterBackupItemsTotalGauge(backupScheduleName, backup.Status.Progress.TotalItems)
		}
		serverMetrics.RegisterBackupItemsErrorsGauge(backupScheduleName, backup.Status.Errors)

		if backup.Status.Warnings > 0 {
			serverMetrics.RegisterBackupWarning(backupScheduleName)
		}
	}
}

func persistBackup(backup *pkgbackup.Request,
	backupContents, backupLog *os.File,
	backupStore persistence.BackupStore,
	csiVolumeSnapshots []snapshotv1api.VolumeSnapshot,
	csiVolumeSnapshotContents []snapshotv1api.VolumeSnapshotContent,
	csiVolumesnapshotClasses []snapshotv1api.VolumeSnapshotClass,
	results map[string]results.Result,
) []error {
	persistErrs := []error{}
	backupJSON := new(bytes.Buffer)

	if err := encode.EncodeTo(backup.Backup, "json", backupJSON); err != nil {
		persistErrs = append(persistErrs, errors.Wrap(err, "error encoding backup"))
	}

	// Velero-native volume snapshots (as opposed to CSI ones)
	nativeVolumeSnapshots, errs := encodeToJSONGzip(backup.VolumeSnapshots, "native volumesnapshots list")
	if errs != nil {
		persistErrs = append(persistErrs, errs...)
	}

	var backupItemOperations *bytes.Buffer
	backupItemOperations, errs = encodeToJSONGzip(backup.GetItemOperationsList(), "backup item operations list")
	if errs != nil {
		persistErrs = append(persistErrs, errs...)
	}

	podVolumeBackups, errs := encodeToJSONGzip(backup.PodVolumeBackups, "pod volume backups list")
	if errs != nil {
		persistErrs = append(persistErrs, errs...)
	}

	snapshotBackups, errs := encodeToJSONGzip(backup.SnapshotBackups, "snapshot backups list")
	if errs != nil {
		persistErrs = append(persistErrs, errs...)
	}

	csiSnapshotJSON, errs := encodeToJSONGzip(csiVolumeSnapshots, "csi volume snapshots list")
	if errs != nil {
		persistErrs = append(persistErrs, errs...)
	}

	csiSnapshotContentsJSON, errs := encodeToJSONGzip(csiVolumeSnapshotContents, "csi volume snapshot contents list")
	if errs != nil {
		persistErrs = append(persistErrs, errs...)
	}
	csiSnapshotClassesJSON, errs := encodeToJSONGzip(csiVolumesnapshotClasses, "csi volume snapshot classes list")
	if errs != nil {
		persistErrs = append(persistErrs, errs...)
	}

	backupResourceList, errs := encodeToJSONGzip(backup.BackupResourceList(), "backup resources list")
	if errs != nil {
		persistErrs = append(persistErrs, errs...)
	}

	backupResult, errs := encodeToJSONGzip(results, "backup results")
	if errs != nil {
		persistErrs = append(persistErrs, errs...)
	}

	if len(persistErrs) > 0 {
		// Don't upload the JSON files or backup tarball if encoding to json fails.
		backupJSON = nil
		backupContents = nil
		nativeVolumeSnapshots = nil
		backupItemOperations = nil
		backupResourceList = nil
		csiSnapshotJSON = nil
		csiSnapshotContentsJSON = nil
		csiSnapshotClassesJSON = nil
		backupResult = nil
	}

	backupInfo := persistence.BackupInfo{
		Name:                      backup.Name,
		Metadata:                  backupJSON,
		Contents:                  backupContents,
		Log:                       backupLog,
		BackupResults:             backupResult,
		PodVolumeBackups:          podVolumeBackups,
		SnapshotBackups:           snapshotBackups,
		VolumeSnapshots:           nativeVolumeSnapshots,
		BackupItemOperations:      backupItemOperations,
		BackupResourceList:        backupResourceList,
		CSIVolumeSnapshots:        csiSnapshotJSON,
		CSIVolumeSnapshotContents: csiSnapshotContentsJSON,
		CSIVolumeSnapshotClasses:  csiSnapshotClassesJSON,
	}
	if err := backupStore.PutBackup(backupInfo); err != nil {
		persistErrs = append(persistErrs, err)
	}

	return persistErrs
}

func closeAndRemoveFile(file *os.File, log logrus.FieldLogger) {
	if file == nil {
		log.Debug("Skipping removal of file due to nil file pointer")
		return
	}
	if err := file.Close(); err != nil {
		log.WithError(err).WithField("file", file.Name()).Error("error closing file")
	}
	if err := os.Remove(file.Name()); err != nil {
		log.WithError(err).WithField("file", file.Name()).Error("error removing file")
	}
}

// encodeToJSONGzip takes arbitrary Go data and encodes it to GZip compressed JSON in a buffer, as well as a description of the data to put into an error should encoding fail.
func encodeToJSONGzip(data interface{}, desc string) (*bytes.Buffer, []error) {
	buf := new(bytes.Buffer)
	gzw := gzip.NewWriter(buf)

	// Since both encoding and closing the gzip writer could fail separately and both errors are useful,
	// collect both errors to report back.
	errs := []error{}

	if err := json.NewEncoder(gzw).Encode(data); err != nil {
		errs = append(errs, errors.Wrapf(err, "error encoding %s", desc))
	}
	if err := gzw.Close(); err != nil {
		errs = append(errs, errors.Wrapf(err, "error closing gzip writer for %s", desc))
	}

	if len(errs) > 0 {
		return nil, errs
	}

	return buf, nil
}

// waitVolumeSnapshotReadyToUse is used to wait VolumeSnapshot turned to ReadyToUse.
// Waiting for VolumeSnapshot ReadyToUse to true is time consuming. Try to make the process parallel by
// using goroutine here instead of waiting in CSI plugin, because it's not easy to make BackupItemAction
// parallel by now. After BackupItemAction parallel is implemented, this logic should be moved to CSI plugin
// as https://github.com/vmware-tanzu/velero-plugin-for-csi/pull/100
func (c *backupController) waitVolumeSnapshotReadyToUse(ctx context.Context,
	csiSnapshotTimeout time.Duration, backupName string) ([]snapshotv1api.VolumeSnapshot, error) {
	eg, _ := errgroup.WithContext(ctx)
	timeout := csiSnapshotTimeout
	interval := 5 * time.Second
	volumeSnapshots := make([]snapshotv1api.VolumeSnapshot, 0)

	if c.volumeSnapshotLister != nil {
		tmpVSs, err := c.volumeSnapshotLister.List(label.NewSelectorForBackup(backupName))
		if err != nil {
			c.logger.Error(err)
			return volumeSnapshots, err
		}

		for _, vs := range tmpVSs {
			volumeSnapshots = append(volumeSnapshots, *vs)
		}
	}

	vsChannel := make(chan snapshotv1api.VolumeSnapshot, len(volumeSnapshots))
	defer close(vsChannel)

	for index := range volumeSnapshots {
		volumeSnapshot := volumeSnapshots[index]
		eg.Go(func() error {
			err := wait.PollImmediate(interval, timeout, func() (bool, error) {
				tmpVS, err := c.volumeSnapshotClient.SnapshotV1().VolumeSnapshots(volumeSnapshot.Namespace).Get(ctx, volumeSnapshot.Name, metav1.GetOptions{})
				if err != nil {
					return false, errors.Wrapf(err, fmt.Sprintf("failed to get volumesnapshot %s/%s", volumeSnapshot.Namespace, volumeSnapshot.Name))
				}
				if tmpVS.Status == nil || tmpVS.Status.BoundVolumeSnapshotContentName == nil || !boolptr.IsSetToTrue(tmpVS.Status.ReadyToUse) {
					c.logger.Infof("Waiting for CSI driver to reconcile volumesnapshot %s/%s. Retrying in %ds", volumeSnapshot.Namespace, volumeSnapshot.Name, interval/time.Second)
					return false, nil
				}

				c.logger.Debugf("VolumeSnapshot %s/%s turned into ReadyToUse.", volumeSnapshot.Namespace, volumeSnapshot.Name)
				// Put the ReadyToUse VolumeSnapshot element in the result channel.
				vsChannel <- *tmpVS
				return true, nil
			})
			if err == wait.ErrWaitTimeout {
				c.logger.Errorf("Timed out awaiting reconciliation of volumesnapshot %s/%s", volumeSnapshot.Namespace, volumeSnapshot.Name)
			}
			return err
		})
	}

	err := eg.Wait()

	result := make([]snapshotv1api.VolumeSnapshot, 0)
	length := len(vsChannel)
	for index := 0; index < length; index++ {
		result = append(result, <-vsChannel)
	}

	return result, err
}

// deleteVolumeSnapshot delete VolumeSnapshot created during backup.
// This is used to avoid deleting namespace in cluster triggers the VolumeSnapshot deletion,
// which will cause snapshot deletion on cloud provider, then backup cannot restore the PV.
// If DeletionPolicy is Retain, just delete it. If DeletionPolicy is Delete, need to
// change DeletionPolicy to Retain before deleting VS, then change DeletionPolicy back to Delete.
func (c *backupController) deleteVolumeSnapshot(volumeSnapshots []snapshotv1api.VolumeSnapshot,
	volumeSnapshotContents []snapshotv1api.VolumeSnapshotContent,
	logger logrus.FieldLogger) {
	var wg sync.WaitGroup
	vscMap := make(map[string]snapshotv1api.VolumeSnapshotContent)
	for _, vsc := range volumeSnapshotContents {
		vscMap[vsc.Name] = vsc
	}

	for _, vs := range volumeSnapshots {
		wg.Add(1)
		go func(vs snapshotv1api.VolumeSnapshot) {
			defer wg.Done()
			var vsc snapshotv1api.VolumeSnapshotContent
			modifyVSCFlag := false
			if vs.Status != nil &&
				vs.Status.BoundVolumeSnapshotContentName != nil &&
				len(*vs.Status.BoundVolumeSnapshotContentName) > 0 {
				var found bool
				if vsc, found = vscMap[*vs.Status.BoundVolumeSnapshotContentName]; !found {
					logger.Errorf("Not find %s from the vscMap", *vs.Status.BoundVolumeSnapshotContentName)
					return
				}

				if vsc.Spec.DeletionPolicy == snapshotv1api.VolumeSnapshotContentDelete {
					modifyVSCFlag = true
				}
			} else {
				logger.Errorf("VolumeSnapshot %s/%s is not ready. This is not expected.", vs.Namespace, vs.Name)
			}

			// Change VolumeSnapshotContent's DeletionPolicy to Retain before deleting VolumeSnapshot,
			// because VolumeSnapshotContent will be deleted by deleting VolumeSnapshot, when
			// DeletionPolicy is set to Delete, but Velero needs VSC for cleaning snapshot on cloud
			// in backup deletion.
			if modifyVSCFlag {
				logger.Debugf("Patching VolumeSnapshotContent %s", vsc.Name)
				original := vsc.DeepCopy()
				vsc.Spec.DeletionPolicy = snapshotv1api.VolumeSnapshotContentRetain
				if err := c.kbClient.Patch(context.Background(), &vsc, kbclient.MergeFrom(original)); err != nil {
					logger.Errorf("fail to modify VolumeSnapshotContent %s DeletionPolicy to Retain: %s", vsc.Name, err.Error())
					return
				}

				defer func() {
					logger.Debugf("Start to recreate VolumeSnapshotContent %s", vsc.Name)
					err := c.recreateVolumeSnapshotContent(vsc)
					if err != nil {
						logger.Errorf("fail to recreate VolumeSnapshotContent %s: %s", vsc.Name, err.Error())
					}
				}()
			}

			// Delete VolumeSnapshot from cluster
			logger.Debugf("Deleting VolumeSnapshot %s/%s", vs.Namespace, vs.Name)
			err := c.volumeSnapshotClient.SnapshotV1().VolumeSnapshots(vs.Namespace).Delete(context.TODO(), vs.Name, metav1.DeleteOptions{})
			if err != nil {
				logger.Errorf("fail to delete VolumeSnapshot %s/%s: %s", vs.Namespace, vs.Name, err.Error())
			}
		}(vs)
	}

	wg.Wait()
}

// recreateVolumeSnapshotContent will delete then re-create VolumeSnapshotContent,
// because some parameter in VolumeSnapshotContent Spec is immutable, e.g. VolumeSnapshotRef
// and Source. Source is updated to let csi-controller thinks the VSC is statically provsisioned with VS.
// Set VolumeSnapshotRef's UID to nil will let the csi-controller finds out the related VS is gone, then
// VSC can be deleted.
func (c *backupController) recreateVolumeSnapshotContent(vsc snapshotv1api.VolumeSnapshotContent) error {
	timeout := 1 * time.Minute
	interval := 1 * time.Second

	err := c.kbClient.Delete(context.TODO(), &vsc)
	if err != nil {
		return errors.Wrapf(err, "fail to delete VolumeSnapshotContent: %s", vsc.Name)
	}

	// Check VolumeSnapshotContents is already deleted, before re-creating it.
	err = wait.PollImmediate(interval, timeout, func() (bool, error) {
		tmpVSC := &snapshotv1api.VolumeSnapshotContent{}
		err := c.kbClient.Get(context.TODO(), kbclient.ObjectKey{Name: vsc.Name}, tmpVSC)
		if err != nil {
			if apierrors.IsNotFound(err) {
				return true, nil
			}
			return false, errors.Wrapf(err, fmt.Sprintf("failed to get VolumeSnapshotContent %s", vsc.Name))
		}
		return false, nil
	})
	if err != nil {
		return errors.Wrapf(err, "fail to retrieve VolumeSnapshotContent %s info", vsc.Name)
	}

	// Make the VolumeSnapshotContent static
	vsc.Spec.Source = snapshotv1api.VolumeSnapshotContentSource{
		SnapshotHandle: vsc.Status.SnapshotHandle,
	}
	// Set VolumeSnapshotRef to none exist one, because VolumeSnapshotContent
	// validation webhook will check whether name and namespace are nil.
	// external-snapshotter needs Source pointing to snapshot and VolumeSnapshot
	// reference's UID to nil to determine the VolumeSnapshotContent is deletable.
	vsc.Spec.VolumeSnapshotRef = v1.ObjectReference{
		APIVersion: snapshotv1api.SchemeGroupVersion.String(),
		Kind:       "VolumeSnapshot",
		Namespace:  "ns-" + string(vsc.UID),
		Name:       "name-" + string(vsc.UID),
	}
	// ResourceVersion shouldn't exist for new creation.
	vsc.ResourceVersion = ""
	err = c.kbClient.Create(context.TODO(), &vsc)
	if err != nil {
		return errors.Wrapf(err, "fail to create VolumeSnapshotContent %s", vsc.Name)
	}

	return nil
}<|MERGE_RESOLUTION|>--- conflicted
+++ resolved
@@ -74,30 +74,6 @@
 
 type backupController struct {
 	*genericController
-<<<<<<< HEAD
-	discoveryHelper           discovery.Helper
-	backupper                 pkgbackup.Backupper
-	lister                    velerov1listers.BackupLister
-	client                    velerov1client.BackupsGetter
-	snapshotBackupClient      velerov1client.SnapshotBackupsGetter
-	kbClient                  kbclient.Client
-	clock                     clock.Clock
-	backupLogLevel            logrus.Level
-	newPluginManager          func(logrus.FieldLogger) clientmgmt.Manager
-	backupTracker             BackupTracker
-	defaultBackupLocation     string
-	defaultVolumesToFsBackup  bool
-	defaultBackupTTL          time.Duration
-	defaultCSISnapshotTimeout time.Duration
-	snapshotLocationLister    velerov1listers.VolumeSnapshotLocationLister
-	defaultSnapshotLocations  map[string]string
-	metrics                   *metrics.ServerMetrics
-	backupStoreGetter         persistence.ObjectBackupStoreGetter
-	formatFlag                logging.Format
-	volumeSnapshotLister      snapshotv1listers.VolumeSnapshotLister
-	volumeSnapshotClient      snapshotterClientSet.Interface
-	credentialFileStore       credentials.FileStore
-=======
 	discoveryHelper             discovery.Helper
 	backupper                   pkgbackup.Backupper
 	lister                      velerov1listers.BackupLister
@@ -120,7 +96,6 @@
 	volumeSnapshotLister        snapshotv1listers.VolumeSnapshotLister
 	volumeSnapshotClient        snapshotterClientSet.Interface
 	credentialFileStore         credentials.FileStore
->>>>>>> 8bed1590
 }
 
 func NewBackupController(
@@ -149,31 +124,6 @@
 	credentialStore credentials.FileStore,
 ) Interface {
 	c := &backupController{
-<<<<<<< HEAD
-		genericController:         newGenericController(Backup, logger),
-		discoveryHelper:           discoveryHelper,
-		backupper:                 backupper,
-		lister:                    backupInformer.Lister(),
-		client:                    client,
-		clock:                     &clock.RealClock{},
-		backupLogLevel:            backupLogLevel,
-		newPluginManager:          newPluginManager,
-		backupTracker:             backupTracker,
-		kbClient:                  kbClient,
-		defaultBackupLocation:     defaultBackupLocation,
-		defaultVolumesToFsBackup:  defaultVolumesToFsBackup,
-		defaultBackupTTL:          defaultBackupTTL,
-		defaultCSISnapshotTimeout: defaultCSISnapshotTimeout,
-		snapshotLocationLister:    volumeSnapshotLocationLister,
-		defaultSnapshotLocations:  defaultSnapshotLocations,
-		metrics:                   metrics,
-		backupStoreGetter:         backupStoreGetter,
-		formatFlag:                formatFlag,
-		volumeSnapshotLister:      volumeSnapshotLister,
-		volumeSnapshotClient:      volumeSnapshotClient,
-		credentialFileStore:       credentialStore,
-		snapshotBackupClient:      snapshotBackupClient,
-=======
 		genericController:           newGenericController(Backup, logger),
 		discoveryHelper:             discoveryHelper,
 		backupper:                   backupper,
@@ -197,7 +147,6 @@
 		volumeSnapshotLister:        volumeSnapshotLister,
 		volumeSnapshotClient:        volumeSnapshotClient,
 		credentialFileStore:         credentialStore,
->>>>>>> 8bed1590
 	}
 
 	c.syncHandler = c.processBackup
@@ -723,15 +672,45 @@
 	var volumeSnapshotContents []snapshotv1api.VolumeSnapshotContent
 	var volumeSnapshotClasses []snapshotv1api.VolumeSnapshotClass
 	if features.IsEnabled(velerov1api.CSIFeatureFlag) {
-		if isMovingSnapshot(backup) {
-			///for now, wait the SnapshotBackup CR, in future, this is replaced by checking BIA V2's Progress interface
-			backupLog.WithField("pid", os.Getpid()).Info("Start to wait snapshotbackups")
-			errs := c.waitSnapshotBackup(backup, backupLog)
-			backupLog.WithField("err num", len(errs)).Info("Finish to wait snapshotbackups")
-		} else {
-			backupLog.Info("Start to wait and handle snapshotcontents")
-			volumeSnapshots, volumeSnapshotContents, volumeSnapshotClasses = c.waitAndFinalizeSnapshotContent(backup, backupLog)
-			backupLog.Info("Finish to wait and handle snapshotcontents")
+		selector := label.NewSelectorForBackup(backup.Name)
+		vscList := &snapshotv1api.VolumeSnapshotContentList{}
+
+		volumeSnapshots, err = c.waitVolumeSnapshotReadyToUse(context.Background(), backup.Spec.CSISnapshotTimeout.Duration, backup.Name)
+		if err != nil {
+			backupLog.Errorf("fail to wait VolumeSnapshot change to Ready: %s", err.Error())
+		}
+
+		backup.CSISnapshots = volumeSnapshots
+
+		err = c.kbClient.List(context.Background(), vscList, &kbclient.ListOptions{LabelSelector: selector})
+		if err != nil {
+			backupLog.Error(err)
+		}
+		if len(vscList.Items) >= 0 {
+			volumeSnapshotContents = vscList.Items
+		}
+
+		vsClassSet := sets.NewString()
+		for index := range volumeSnapshotContents {
+			// persist the volumesnapshotclasses referenced by vsc
+			if volumeSnapshotContents[index].Spec.VolumeSnapshotClassName != nil && !vsClassSet.Has(*volumeSnapshotContents[index].Spec.VolumeSnapshotClassName) {
+				vsClass := &snapshotv1api.VolumeSnapshotClass{}
+				if err := c.kbClient.Get(context.TODO(), kbclient.ObjectKey{Name: *volumeSnapshotContents[index].Spec.VolumeSnapshotClassName}, vsClass); err != nil {
+					backupLog.Error(err)
+				} else {
+					vsClassSet.Insert(*volumeSnapshotContents[index].Spec.VolumeSnapshotClassName)
+					volumeSnapshotClasses = append(volumeSnapshotClasses, *vsClass)
+				}
+			}
+
+			if err := csi.ResetVolumeSnapshotContent(&volumeSnapshotContents[index]); err != nil {
+				backupLog.Error(err)
+			}
+		}
+
+		// Delete the VolumeSnapshots created in the backup, when CSI feature is enabled.
+		if len(volumeSnapshots) > 0 && len(volumeSnapshotContents) > 0 {
+			c.deleteVolumeSnapshot(volumeSnapshots, volumeSnapshotContents, backupLog)
 		}
 	}
 
@@ -826,130 +805,7 @@
 	return kerrors.NewAggregate(fatalErrs)
 }
 
-<<<<<<< HEAD
-func isMovingSnapshot(backup *pkgbackup.Request) bool {
-	return *backup.Spec.CSISnapshotMoveData
-}
-
-func (c *backupController) waitSnapshotBackup(backup *pkgbackup.Request, backupLog logrus.FieldLogger) []error {
-	ctx := context.Background()
-
-	eg, _ := errgroup.WithContext(ctx)
-	timeout := 4 * time.Hour
-	interval := 5 * time.Second
-	var errs []error
-
-	listOptions := label.NewListOptionsForBackup(label.GetValidName(backup.Name))
-	snapshotBackupList, err := c.snapshotBackupClient.SnapshotBackups(backup.Namespace).List(ctx, listOptions)
-	if err != nil {
-		backupLog.WithError(err).Errorf("Failed to list snapshotbackups for backup: %s", backup.Name)
-		errs = append(errs, errors.Wrap(err, "error to list snapshotbackups"))
-
-		return errs
-	}
-
-	for i := range snapshotBackupList.Items {
-		snapshotBackup := snapshotBackupList.Items[i]
-
-		var updated *velerov1api.SnapshotBackup
-		var pollErr error
-		eg.Go(func() error {
-			checkFunc := func() (bool, error) {
-				updated, pollErr = c.snapshotBackupClient.SnapshotBackups(snapshotBackup.Namespace).Get(ctx, snapshotBackup.Name, metav1.GetOptions{})
-				if pollErr != nil {
-					return false, errors.Wrapf(pollErr, fmt.Sprintf("failed to get snapshotbackup %s", snapshotBackup.Name))
-				}
-
-				if updated.Status.Phase == velerov1api.SnapshotBackupPhaseFailed {
-					return false, errors.Errorf("snapshot backup failed, %s", updated.Status.Message)
-				}
-
-				if updated.Status.Phase == velerov1api.SnapshotBackupPhaseCanceled {
-					return false, errors.Errorf("snapshot backup is canceled, %s", updated.Status.Message)
-				}
-
-				if updated.Status.Phase == velerov1api.SnapshotBackupPhaseCompleted {
-					return true, nil
-				}
-
-				return false, nil
-			}
-
-			err := wait.PollImmediate(interval, timeout, checkFunc)
-			if err != nil {
-				backupLog.WithField("snapshotBackup", snapshotBackup.Name).WithError(err).Error("SnapshotBackup failed")
-				errs = append(errs, err)
-			} else {
-				backupLog.WithField("snapshotBackup", snapshotBackup.Name).Info("SnapshotBackup completes")
-			}
-
-			if updated != nil {
-				backup.SnapshotBackups = append(backup.SnapshotBackups, updated)
-			}
-
-			return err
-		})
-	}
-
-	eg.Wait()
-
-	return errs
-}
-
-func (c *backupController) waitAndFinalizeSnapshotContent(backup *pkgbackup.Request, backupLog logrus.FieldLogger) (
-	[]snapshotv1api.VolumeSnapshot, []snapshotv1api.VolumeSnapshotContent, []snapshotv1api.VolumeSnapshotClass) {
-	var volumeSnapshots []snapshotv1api.VolumeSnapshot
-	var volumeSnapshotContents []snapshotv1api.VolumeSnapshotContent
-	var volumeSnapshotClasses []snapshotv1api.VolumeSnapshotClass
-
-	selector := label.NewSelectorForBackup(backup.Name)
-	vscList := &snapshotv1api.VolumeSnapshotContentList{}
-
-	volumeSnapshots, err := c.waitVolumeSnapshotReadyToUse(context.Background(), backup.Spec.CSISnapshotTimeout.Duration, backup.Name)
-	if err != nil {
-		backupLog.Errorf("fail to wait VolumeSnapshot change to Ready: %s", err.Error())
-	}
-
-	backup.CSISnapshots = volumeSnapshots
-
-	err = c.kbClient.List(context.Background(), vscList, &kbclient.ListOptions{LabelSelector: selector})
-	if err != nil {
-		backupLog.Error(err)
-	}
-	if len(vscList.Items) >= 0 {
-		volumeSnapshotContents = vscList.Items
-	}
-
-	vsClassSet := sets.NewString()
-	for index := range volumeSnapshotContents {
-		// persist the volumesnapshotclasses referenced by vsc
-		if volumeSnapshotContents[index].Spec.VolumeSnapshotClassName != nil && !vsClassSet.Has(*volumeSnapshotContents[index].Spec.VolumeSnapshotClassName) {
-			vsClass := &snapshotv1api.VolumeSnapshotClass{}
-			if err := c.kbClient.Get(context.TODO(), kbclient.ObjectKey{Name: *volumeSnapshotContents[index].Spec.VolumeSnapshotClassName}, vsClass); err != nil {
-				backupLog.Error(err)
-			} else {
-				vsClassSet.Insert(*volumeSnapshotContents[index].Spec.VolumeSnapshotClassName)
-				volumeSnapshotClasses = append(volumeSnapshotClasses, *vsClass)
-			}
-		}
-
-		if err := csi.ResetVolumeSnapshotContent(&volumeSnapshotContents[index]); err != nil {
-			backupLog.Error(err)
-		}
-	}
-
-	// Delete the VolumeSnapshots created in the backup, when CSI feature is enabled.
-	if len(volumeSnapshots) > 0 && len(volumeSnapshotContents) > 0 {
-		c.deleteVolumeSnapshot(volumeSnapshots, volumeSnapshotContents, backupLog)
-	}
-
-	return volumeSnapshots, volumeSnapshotContents, volumeSnapshotClasses
-}
-
-func recordBackupMetrics(log logrus.FieldLogger, backup *velerov1api.Backup, backupFile *os.File, serverMetrics *metrics.ServerMetrics) {
-=======
 func recordBackupMetrics(log logrus.FieldLogger, backup *velerov1api.Backup, backupFile *os.File, serverMetrics *metrics.ServerMetrics, finalize bool) {
->>>>>>> 8bed1590
 	backupScheduleName := backup.GetLabels()[velerov1api.ScheduleNameLabel]
 
 	if backupFile != nil {
