/*
Copyright The Velero Contributors.

Licensed under the Apache License, Version 2.0 (the "License");
you may not use this file except in compliance with the License.
You may obtain a copy of the License at

    http://www.apache.org/licenses/LICENSE-2.0

Unless required by applicable law or agreed to in writing, software
distributed under the License is distributed on an "AS IS" BASIS,
WITHOUT WARRANTIES OR CONDITIONS OF ANY KIND, either express or implied.
See the License for the specific language governing permissions and
limitations under the License.
*/

package controller

import (
	"bytes"
	"context"
	"fmt"
	"os"
	"strings"
	"time"

	snapshotv1api "github.com/kubernetes-csi/external-snapshotter/client/v4/apis/volumesnapshot/v1"
	"github.com/pkg/errors"
	"github.com/sirupsen/logrus"
	corev1api "k8s.io/api/core/v1"
	apierrors "k8s.io/apimachinery/pkg/api/errors"
	metav1 "k8s.io/apimachinery/pkg/apis/meta/v1"
	"k8s.io/apimachinery/pkg/labels"
	kerrors "k8s.io/apimachinery/pkg/util/errors"
	"k8s.io/apimachinery/pkg/util/wait"
	"k8s.io/utils/clock"
	ctrl "sigs.k8s.io/controller-runtime"
	kbclient "sigs.k8s.io/controller-runtime/pkg/client"

	"github.com/vmware-tanzu/velero/internal/credentials"
	"github.com/vmware-tanzu/velero/internal/resourcepolicies"
	"github.com/vmware-tanzu/velero/internal/storage"
	internalVolume "github.com/vmware-tanzu/velero/internal/volume"
	velerov1api "github.com/vmware-tanzu/velero/pkg/apis/velero/v1"
	pkgbackup "github.com/vmware-tanzu/velero/pkg/backup"
	"github.com/vmware-tanzu/velero/pkg/discovery"
	"github.com/vmware-tanzu/velero/pkg/features"
	"github.com/vmware-tanzu/velero/pkg/label"
	"github.com/vmware-tanzu/velero/pkg/metrics"
	"github.com/vmware-tanzu/velero/pkg/persistence"
	"github.com/vmware-tanzu/velero/pkg/plugin/clientmgmt"
	"github.com/vmware-tanzu/velero/pkg/plugin/framework"
	"github.com/vmware-tanzu/velero/pkg/util/boolptr"
	"github.com/vmware-tanzu/velero/pkg/util/collections"
	"github.com/vmware-tanzu/velero/pkg/util/encode"
	kubeutil "github.com/vmware-tanzu/velero/pkg/util/kube"
	"github.com/vmware-tanzu/velero/pkg/util/logging"
	"github.com/vmware-tanzu/velero/pkg/util/results"
	"github.com/vmware-tanzu/velero/pkg/volume"
)

const (
	backupResyncPeriod = time.Minute
)

type backupReconciler struct {
	ctx                         context.Context
	logger                      logrus.FieldLogger
	discoveryHelper             discovery.Helper
	backupper                   pkgbackup.Backupper
	kbClient                    kbclient.Client
	clock                       clock.WithTickerAndDelayedExecution
	backupLogLevel              logrus.Level
	newPluginManager            func(logrus.FieldLogger) clientmgmt.Manager
	backupTracker               BackupTracker
	defaultBackupLocation       string
	defaultVolumesToFsBackup    bool
	defaultBackupTTL            time.Duration
	defaultCSISnapshotTimeout   time.Duration
	resourceTimeout             time.Duration
	defaultItemOperationTimeout time.Duration
	defaultSnapshotLocations    map[string]string
	metrics                     *metrics.ServerMetrics
	backupStoreGetter           persistence.ObjectBackupStoreGetter
	formatFlag                  logging.Format
	credentialFileStore         credentials.FileStore
	maxConcurrentK8SConnections int
	defaultSnapshotMoveData     bool
	globalCRClient              kbclient.Client
	dmSnapshotToRetain          int
}

func NewBackupReconciler(
	ctx context.Context,
	discoveryHelper discovery.Helper,
	backupper pkgbackup.Backupper,
	logger logrus.FieldLogger,
	backupLogLevel logrus.Level,
	newPluginManager func(logrus.FieldLogger) clientmgmt.Manager,
	backupTracker BackupTracker,
	kbClient kbclient.Client,
	defaultBackupLocation string,
	defaultVolumesToFsBackup bool,
	defaultBackupTTL time.Duration,
	defaultCSISnapshotTimeout time.Duration,
	resourceTimeout time.Duration,
	defaultItemOperationTimeout time.Duration,
	defaultSnapshotLocations map[string]string,
	metrics *metrics.ServerMetrics,
	backupStoreGetter persistence.ObjectBackupStoreGetter,
	formatFlag logging.Format,
	credentialStore credentials.FileStore,
	maxConcurrentK8SConnections int,
	defaultSnapshotMoveData bool,
	globalCRClient kbclient.Client,
	dmSnapshotToRetain int,
) *backupReconciler {
	b := &backupReconciler{
		ctx:                         ctx,
		discoveryHelper:             discoveryHelper,
		backupper:                   backupper,
		clock:                       &clock.RealClock{},
		logger:                      logger,
		backupLogLevel:              backupLogLevel,
		newPluginManager:            newPluginManager,
		backupTracker:               backupTracker,
		kbClient:                    kbClient,
		defaultBackupLocation:       defaultBackupLocation,
		defaultVolumesToFsBackup:    defaultVolumesToFsBackup,
		defaultBackupTTL:            defaultBackupTTL,
		defaultCSISnapshotTimeout:   defaultCSISnapshotTimeout,
		resourceTimeout:             resourceTimeout,
		defaultItemOperationTimeout: defaultItemOperationTimeout,
		defaultSnapshotLocations:    defaultSnapshotLocations,
		metrics:                     metrics,
		backupStoreGetter:           backupStoreGetter,
		formatFlag:                  formatFlag,
		credentialFileStore:         credentialStore,
		maxConcurrentK8SConnections: maxConcurrentK8SConnections,
		defaultSnapshotMoveData:     defaultSnapshotMoveData,
		globalCRClient:              globalCRClient,
		dmSnapshotToRetain:          dmSnapshotToRetain,
	}
	b.updateTotalBackupMetric()
	return b
}

func (b *backupReconciler) SetupWithManager(mgr ctrl.Manager) error {
	return ctrl.NewControllerManagedBy(mgr).
		For(&velerov1api.Backup{}).
		Complete(b)
}

func (b *backupReconciler) updateTotalBackupMetric() {
	go func() {
		// Wait for 5 seconds to let controller-runtime to setup k8s clients.
		time.Sleep(5 * time.Second)

		wait.Until(
			func() {
				// recompute backup_total metric
				backups := &velerov1api.BackupList{}
				err := b.kbClient.List(context.Background(), backups, &kbclient.ListOptions{LabelSelector: labels.Everything()})
				if err != nil {
					b.logger.Error(err, "Error computing backup_total metric")
				} else {
					b.metrics.SetBackupTotal(int64(len(backups.Items)))
				}

				// recompute backup_last_successful_timestamp metric for each
				// schedule (including the empty schedule, i.e. ad-hoc backups)
				for schedule, timestamp := range getLastSuccessBySchedule(backups.Items) {
					b.metrics.SetBackupLastSuccessfulTimestamp(schedule, timestamp)
				}
			},
			backupResyncPeriod,
			b.ctx.Done(),
		)
	}()
}

// getLastSuccessBySchedule finds the most recent completed backup for each schedule
// and returns a map of schedule name -> completion time of the most recent completed
// backup. This map includes an entry for ad-hoc/non-scheduled backups, where the key
// is the empty string.
func getLastSuccessBySchedule(backups []velerov1api.Backup) map[string]time.Time {
	lastSuccessBySchedule := map[string]time.Time{}
	for _, backup := range backups {
		if backup.Status.Phase != velerov1api.BackupPhaseCompleted {
			continue
		}
		if backup.Status.CompletionTimestamp == nil {
			continue
		}

		schedule := backup.Labels[velerov1api.ScheduleNameLabel]
		timestamp := backup.Status.CompletionTimestamp.Time

		if timestamp.After(lastSuccessBySchedule[schedule]) {
			lastSuccessBySchedule[schedule] = timestamp
		}
	}

	return lastSuccessBySchedule
}

func (b *backupReconciler) Reconcile(ctx context.Context, req ctrl.Request) (ctrl.Result, error) {
	log := b.logger.WithFields(logrus.Fields{
		"controller":    Backup,
		"backuprequest": req.String(),
	})

	log.Debug("Getting backup")

	original := &velerov1api.Backup{}
	err := b.kbClient.Get(ctx, req.NamespacedName, original)
	if err != nil {
		if apierrors.IsNotFound(err) {
			log.Debug("backup not found")
			return ctrl.Result{}, nil
		}
		log.WithError(err).Error("error getting backup")
		return ctrl.Result{}, err
	}

	// Double-check we have the correct phase. In the unlikely event that multiple controller
	// instances are running, it's possible for controller A to succeed in changing the phase to
	// InProgress, while controller B's attempt to patch the phase fails. When controller B
	// reprocesses the same backup, it will either show up as New (informer hasn't seen the update
	// yet) or as InProgress. In the former case, the patch attempt will fail again, until the
	// informer sees the update. In the latter case, after the informer has seen the update to
	// InProgress, we still need this check so we can return nil to indicate we've finished processing
	// this key (even though it was a no-op).
	switch original.Status.Phase {
	case "", velerov1api.BackupPhaseNew:
		// only process new backups
	default:
		b.logger.WithFields(logrus.Fields{
			"backup": kubeutil.NamespaceAndName(original),
			"phase":  original.Status.Phase,
		}).Debug("Backup is not handled")
		return ctrl.Result{}, nil
	}

	log.Debug("Preparing backup request")
	request := b.prepareBackupRequest(original, log)
	if len(request.Status.ValidationErrors) > 0 {
		request.Status.Phase = velerov1api.BackupPhaseFailedValidation
	} else {
		request.Status.Phase = velerov1api.BackupPhaseInProgress
		request.Status.StartTimestamp = &metav1.Time{Time: b.clock.Now()}
	}

	// update status
	if err := kubeutil.PatchResource(original, request.Backup, b.kbClient); err != nil {
		return ctrl.Result{}, errors.Wrapf(err, "error updating Backup status to %s", request.Status.Phase)
	}
	// store ref to just-updated item for creating patch
	original = request.Backup.DeepCopy()

	backupScheduleName := request.GetLabels()[velerov1api.ScheduleNameLabel]

	if request.Status.Phase == velerov1api.BackupPhaseFailedValidation {
		log.Debug("failed to validate backup status")
		b.metrics.RegisterBackupValidationFailure(backupScheduleName)
		b.metrics.RegisterBackupLastStatus(backupScheduleName, metrics.BackupLastStatusFailure)

		return ctrl.Result{}, nil
	}

	b.backupTracker.Add(request.Namespace, request.Name)
	defer func() {
		switch request.Status.Phase {
		case velerov1api.BackupPhaseCompleted, velerov1api.BackupPhasePartiallyFailed, velerov1api.BackupPhaseFailed, velerov1api.BackupPhaseFailedValidation:
			b.backupTracker.Delete(request.Namespace, request.Name)
		}
	}()

	log.Debug("Running backup")

	b.metrics.RegisterBackupAttempt(backupScheduleName)

	// execution & upload of backup
	if err := b.runBackup(request); err != nil {
		// even though runBackup sets the backup's phase prior
		// to uploading artifacts to object storage, we have to
		// check for an error again here and update the phase if
		// one is found, because there could've been an error
		// while uploading artifacts to object storage, which would
		// result in the backup being Failed.
		log.WithError(err).Error("backup failed")
		request.Status.Phase = velerov1api.BackupPhaseFailed
		request.Status.FailureReason = err.Error()
	}

	switch request.Status.Phase {
	case velerov1api.BackupPhaseCompleted:
		b.metrics.RegisterBackupSuccess(backupScheduleName)
		b.metrics.RegisterBackupLastStatus(backupScheduleName, metrics.BackupLastStatusSucc)
	case velerov1api.BackupPhasePartiallyFailed:
		b.metrics.RegisterBackupPartialFailure(backupScheduleName)
		b.metrics.RegisterBackupLastStatus(backupScheduleName, metrics.BackupLastStatusFailure)
	case velerov1api.BackupPhaseFailed:
		b.metrics.RegisterBackupFailed(backupScheduleName)
		b.metrics.RegisterBackupLastStatus(backupScheduleName, metrics.BackupLastStatusFailure)
	case velerov1api.BackupPhaseFailedValidation:
		b.metrics.RegisterBackupValidationFailure(backupScheduleName)
		b.metrics.RegisterBackupLastStatus(backupScheduleName, metrics.BackupLastStatusFailure)
	}
	log.Info("Updating backup's final status")
	if err := kubeutil.PatchResource(original, request.Backup, b.kbClient); err != nil {
		log.WithError(err).Error("error updating backup's final status")
	}
	return ctrl.Result{}, nil
}

func (b *backupReconciler) prepareBackupRequest(backup *velerov1api.Backup, logger logrus.FieldLogger) *pkgbackup.Request {
	request := &pkgbackup.Request{
		Backup:           backup.DeepCopy(), // don't modify items in the cache
		SkippedPVTracker: pkgbackup.NewSkipPVTracker(),
	}
	request.VolumesInformation.Init()

	// set backup major version - deprecated, use Status.FormatVersion
	request.Status.Version = pkgbackup.BackupVersion

	// set backup major, minor, and patch version
	request.Status.FormatVersion = pkgbackup.BackupFormatVersion

	if request.Spec.TTL.Duration == 0 {
		// set default backup TTL
		request.Spec.TTL.Duration = b.defaultBackupTTL
	}

	if request.Spec.CSISnapshotTimeout.Duration == 0 {
		// set default CSI VolumeSnapshot timeout
		request.Spec.CSISnapshotTimeout.Duration = b.defaultCSISnapshotTimeout
	}

	if request.Spec.ItemOperationTimeout.Duration == 0 {
		// set default item operation timeout
		request.Spec.ItemOperationTimeout.Duration = b.defaultItemOperationTimeout
	}

	// calculate expiration
	request.Status.Expiration = &metav1.Time{Time: b.clock.Now().Add(request.Spec.TTL.Duration)}

	// TODO: After we drop the support for backup v1 CR.  Remove this code block after DefaultVolumesToRestic is removed from CRD
	// For now, for CRs created by old versions, we need to respect the DefaultVolumesToRestic value if it is set true
	if boolptr.IsSetToTrue(request.Spec.DefaultVolumesToRestic) {
		logger.Warn("DefaultVolumesToRestic field will be deprecated, use DefaultVolumesToFsBackup instead. Automatically remap it to DefaultVolumesToFsBackup")
		request.Spec.DefaultVolumesToFsBackup = request.Spec.DefaultVolumesToRestic
	}

	if request.Spec.DefaultVolumesToFsBackup == nil {
		request.Spec.DefaultVolumesToFsBackup = &b.defaultVolumesToFsBackup
	}

	if request.Spec.SnapshotMoveData == nil {
		request.Spec.SnapshotMoveData = &b.defaultSnapshotMoveData
	}

	// find which storage location to use
	var serverSpecified bool
	if request.Spec.StorageLocation == "" {
		// when the user doesn't specify a location, use the server default unless there is an existing BSL marked as default
		// TODO(2.0) b.defaultBackupLocation will be deprecated
		request.Spec.StorageLocation = b.defaultBackupLocation

		locationList, err := storage.ListBackupStorageLocations(context.Background(), b.kbClient, request.Namespace)
		if err == nil {
			for _, location := range locationList.Items {
				if location.Spec.Default {
					request.Spec.StorageLocation = location.Name
					break
				}
			}
		}
		serverSpecified = true
	}

	// get the storage location, and store the BackupStorageLocation API obj on the request
	storageLocation := &velerov1api.BackupStorageLocation{}
	if err := b.kbClient.Get(context.Background(), kbclient.ObjectKey{
		Namespace: request.Namespace,
		Name:      request.Spec.StorageLocation,
	}, storageLocation); err != nil {
		if apierrors.IsNotFound(err) {
			if serverSpecified {
				// TODO(2.0) remove this. For now, without mentioning "server default" it could be confusing trying to grasp where the default came from.
				request.Status.ValidationErrors = append(request.Status.ValidationErrors, fmt.Sprintf("an existing backup storage location wasn't specified at backup creation time and the server default '%s' doesn't exist. Please address this issue (see `velero backup-location -h` for options) and create a new backup. Error: %v", request.Spec.StorageLocation, err))
			} else {
				request.Status.ValidationErrors = append(request.Status.ValidationErrors, fmt.Sprintf("an existing backup storage location wasn't specified at backup creation time and the default '%s' wasn't found. Please address this issue (see `velero backup-location -h` for options) and create a new backup. Error: %v", request.Spec.StorageLocation, err))
			}
		} else {
			request.Status.ValidationErrors = append(request.Status.ValidationErrors, fmt.Sprintf("error getting backup storage location: %v", err))
		}
	} else {
		request.StorageLocation = storageLocation

		if request.StorageLocation.Spec.AccessMode == velerov1api.BackupStorageLocationAccessModeReadOnly {
			request.Status.ValidationErrors = append(request.Status.ValidationErrors,
				fmt.Sprintf("backup can't be created because backup storage location %s is currently in read-only mode", request.StorageLocation.Name))
		}
	}

	// add the storage location as a label for easy filtering later.
	if request.Labels == nil {
		request.Labels = make(map[string]string)
	}
	request.Labels[velerov1api.StorageLocationLabel] = label.GetValidName(request.Spec.StorageLocation)

	// validate and get the backup's VolumeSnapshotLocations, and store the
	// VolumeSnapshotLocation API objs on the request
	if locs, errs := b.validateAndGetSnapshotLocations(request.Backup); len(errs) > 0 {
		request.Status.ValidationErrors = append(request.Status.ValidationErrors, errs...)
	} else {
		request.Spec.VolumeSnapshotLocations = nil
		for _, loc := range locs {
			request.Spec.VolumeSnapshotLocations = append(request.Spec.VolumeSnapshotLocations, loc.Name)
			request.SnapshotLocations = append(request.SnapshotLocations, loc)
		}
	}

	// Getting all information of cluster version - useful for future skip-level migration
	if request.Annotations == nil {
		request.Annotations = make(map[string]string)
	}
	request.Annotations[velerov1api.SourceClusterK8sGitVersionAnnotation] = b.discoveryHelper.ServerVersion().String()
	request.Annotations[velerov1api.SourceClusterK8sMajorVersionAnnotation] = b.discoveryHelper.ServerVersion().Major
	request.Annotations[velerov1api.SourceClusterK8sMinorVersionAnnotation] = b.discoveryHelper.ServerVersion().Minor
	request.Annotations[velerov1api.ResourceTimeoutAnnotation] = b.resourceTimeout.String()
	request.Annotations[velerov1api.DataMoverSnapshotToRetain] = strconv.Itoa(b.dmSnapshotToRetain)

	// Add namespaces with label velero.io/exclude-from-backup=true into request.Spec.ExcludedNamespaces
	// Essentially, adding the label velero.io/exclude-from-backup=true to a namespace would be equivalent to setting spec.ExcludedNamespaces
	namespaces := corev1api.NamespaceList{}
	if err := b.kbClient.List(context.Background(), &namespaces, kbclient.MatchingLabels{"velero.io/exclude-from-backup": "true"}); err == nil {
		for _, ns := range namespaces.Items {
			request.Spec.ExcludedNamespaces = append(request.Spec.ExcludedNamespaces, ns.Name)
		}
	} else {
		request.Status.ValidationErrors = append(request.Status.ValidationErrors, fmt.Sprintf("error getting namespace list: %v", err))
	}

	// validate whether Included/Excluded resources and IncludedClusterResource are mixed with
	// Included/Excluded cluster-scoped/namespace-scoped resources.
	if oldAndNewFilterParametersUsedTogether(request.Spec) {
		validatedError := fmt.Sprintf("include-resources, exclude-resources and include-cluster-resources are old filter parameters.\n" +
			"include-cluster-scoped-resources, exclude-cluster-scoped-resources, include-namespace-scoped-resources and exclude-namespace-scoped-resources are new filter parameters.\n" +
			"They cannot be used together")
		request.Status.ValidationErrors = append(request.Status.ValidationErrors, validatedError)
	}

	// validate the included/excluded resources
	for _, err := range collections.ValidateIncludesExcludes(request.Spec.IncludedResources, request.Spec.ExcludedResources) {
		request.Status.ValidationErrors = append(request.Status.ValidationErrors, fmt.Sprintf("Invalid included/excluded resource lists: %v", err))
	}

	// validate the cluster-scoped included/excluded resources
	for _, err := range collections.ValidateScopedIncludesExcludes(request.Spec.IncludedClusterScopedResources, request.Spec.ExcludedClusterScopedResources) {
		request.Status.ValidationErrors = append(request.Status.ValidationErrors, fmt.Sprintf("Invalid cluster-scoped included/excluded resource lists: %s", err))
	}

	// validate the namespace-scoped included/excluded resources
	for _, err := range collections.ValidateScopedIncludesExcludes(request.Spec.IncludedNamespaceScopedResources, request.Spec.ExcludedNamespaceScopedResources) {
		request.Status.ValidationErrors = append(request.Status.ValidationErrors, fmt.Sprintf("Invalid namespace-scoped included/excluded resource lists: %s", err))
	}

	// validate the included/excluded namespaces
	for _, err := range collections.ValidateNamespaceIncludesExcludes(request.Spec.IncludedNamespaces, request.Spec.ExcludedNamespaces) {
		request.Status.ValidationErrors = append(request.Status.ValidationErrors, fmt.Sprintf("Invalid included/excluded namespace lists: %v", err))
	}

	// validate that only one exists orLabelSelector or just labelSelector (singular)
	if request.Spec.OrLabelSelectors != nil && request.Spec.LabelSelector != nil {
		request.Status.ValidationErrors = append(request.Status.ValidationErrors, "encountered labelSelector as well as orLabelSelectors in backup spec, only one can be specified")
	}

	if request.Spec.ResourcePolicy != nil && strings.EqualFold(request.Spec.ResourcePolicy.Kind, resourcepolicies.ConfigmapRefType) {
		policiesConfigmap := &corev1api.ConfigMap{}
		err := b.kbClient.Get(context.Background(), kbclient.ObjectKey{Namespace: request.Namespace, Name: request.Spec.ResourcePolicy.Name}, policiesConfigmap)
		if err != nil {
			request.Status.ValidationErrors = append(request.Status.ValidationErrors, fmt.Sprintf("failed to get resource policies %s/%s configmap with err %v", request.Namespace, request.Spec.ResourcePolicy.Name, err))
		}
		res, err := resourcepolicies.GetResourcePoliciesFromConfig(policiesConfigmap)
		if err != nil {
			request.Status.ValidationErrors = append(request.Status.ValidationErrors, errors.Wrapf(err, fmt.Sprintf("resource policies %s/%s", request.Namespace, request.Spec.ResourcePolicy.Name)).Error())
		} else if err = res.Validate(); err != nil {
			request.Status.ValidationErrors = append(request.Status.ValidationErrors, errors.Wrapf(err, fmt.Sprintf("resource policies %s/%s", request.Namespace, request.Spec.ResourcePolicy.Name)).Error())
		}
		request.ResPolicies = res
	}

	return request
}

// validateAndGetSnapshotLocations gets a collection of VolumeSnapshotLocation objects that
// this backup will use (returned as a map of provider name -> VSL), and ensures:
//   - each location name in .spec.volumeSnapshotLocations exists as a location
//   - exactly 1 location per provider
//   - a given provider's default location name is added to .spec.volumeSnapshotLocations if one
//     is not explicitly specified for the provider (if there's only one location for the provider,
//     it will automatically be used)
//
// if backup has snapshotVolume disabled then it returns empty VSL
func (b *backupReconciler) validateAndGetSnapshotLocations(backup *velerov1api.Backup) (map[string]*velerov1api.VolumeSnapshotLocation, []string) {
	errors := []string{}
	providerLocations := make(map[string]*velerov1api.VolumeSnapshotLocation)

	// if snapshotVolume is set to false then we don't need to validate volumesnapshotlocation
	if boolptr.IsSetToFalse(backup.Spec.SnapshotVolumes) {
		return nil, nil
	}

	for _, locationName := range backup.Spec.VolumeSnapshotLocations {
		// validate each locationName exists as a VolumeSnapshotLocation
		location := &velerov1api.VolumeSnapshotLocation{}
		if err := b.kbClient.Get(context.Background(), kbclient.ObjectKey{Namespace: backup.Namespace, Name: locationName}, location); err != nil {
			if apierrors.IsNotFound(err) {
				errors = append(errors, fmt.Sprintf("a VolumeSnapshotLocation CRD for the location %s with the name specified in the backup spec needs to be created before this snapshot can be executed. Error: %v", locationName, err))
			} else {
				errors = append(errors, fmt.Sprintf("error getting volume snapshot location named %s: %v", locationName, err))
			}
			continue
		}

		// ensure we end up with exactly 1 location *per provider*
		if providerLocation, ok := providerLocations[location.Spec.Provider]; ok {
			// if > 1 location name per provider as in ["aws-us-east-1" | "aws-us-west-1"] (same provider, multiple names)
			if providerLocation.Name != locationName {
				errors = append(errors, fmt.Sprintf("more than one VolumeSnapshotLocation name specified for provider %s: %s; unexpected name was %s", location.Spec.Provider, locationName, providerLocation.Name))
				continue
			}
		} else {
			// keep track of all valid existing locations, per provider
			providerLocations[location.Spec.Provider] = location
		}
	}

	if len(errors) > 0 {
		return nil, errors
	}
	volumeSnapshotLocations := &velerov1api.VolumeSnapshotLocationList{}
	err := b.kbClient.List(context.Background(), volumeSnapshotLocations, &kbclient.ListOptions{Namespace: backup.Namespace, LabelSelector: labels.Everything()})
	if err != nil {
		errors = append(errors, fmt.Sprintf("error listing volume snapshot locations: %v", err))
		return nil, errors
	}

	// build a map of provider->list of all locations for the provider
	allProviderLocations := make(map[string][]*velerov1api.VolumeSnapshotLocation)
	for i := range volumeSnapshotLocations.Items {
		loc := volumeSnapshotLocations.Items[i]
		allProviderLocations[loc.Spec.Provider] = append(allProviderLocations[loc.Spec.Provider], &loc)
	}

	// go through each provider and make sure we have/can get a VSL
	// for it
	for provider, locations := range allProviderLocations {
		if _, ok := providerLocations[provider]; ok {
			// backup's spec had a location named for this provider
			continue
		}

		if len(locations) > 1 {
			// more than one possible location for the provider: check
			// the defaults
			defaultLocation := b.defaultSnapshotLocations[provider]
			if defaultLocation == "" {
				errors = append(errors, fmt.Sprintf("provider %s has more than one possible volume snapshot location, and none were specified explicitly or as a default", provider))
				continue
			}
			location := &velerov1api.VolumeSnapshotLocation{}
			if err := b.kbClient.Get(context.Background(), kbclient.ObjectKey{Namespace: backup.Namespace, Name: defaultLocation}, location); err != nil {
				errors = append(errors, fmt.Sprintf("error getting volume snapshot location named %s: %v", defaultLocation, err))
				continue
			}

			providerLocations[provider] = location
			continue
		}

		// exactly one location for the provider: use it
		providerLocations[provider] = locations[0]
	}

	if len(errors) > 0 {
		return nil, errors
	}

	// add credential to config for each location
	for _, location := range providerLocations {
		err = internalVolume.UpdateVolumeSnapshotLocationWithCredentialConfig(location, b.credentialFileStore)
		if err != nil {
			errors = append(errors, fmt.Sprintf("error adding credentials to volume snapshot location named %s: %v", location.Name, err))
			continue
		}
	}

	if len(errors) > 0 {
		return nil, errors
	}

	return providerLocations, nil
}

// runBackup runs and uploads a validated backup. Any error returned from this function
// causes the backup to be Failed; if no error is returned, the backup's status's Errors
// field is checked to see if the backup was a partial failure.

func (b *backupReconciler) runBackup(backup *pkgbackup.Request) error {
	b.logger.WithField(Backup, kubeutil.NamespaceAndName(backup)).Info("Setting up backup log")

	// Log the backup to both a backup log file and to stdout. This will help see what happened if the upload of the
	// backup log failed for whatever reason.
	logCounter := logging.NewLogHook()
	backupLog, err := logging.NewTempFileLogger(b.backupLogLevel, b.formatFlag, logCounter, logrus.Fields{Backup: kubeutil.NamespaceAndName(backup)})
	if err != nil {
		return errors.Wrap(err, "error creating dual mode logger for backup")
	}
	defer backupLog.Dispose(b.logger.WithField(Backup, kubeutil.NamespaceAndName(backup)))

	backupLog.Info("Setting up backup temp file")
	backupFile, err := os.CreateTemp("", "")
	if err != nil {
		return errors.Wrap(err, "error creating temp file for backup")
	}
	defer closeAndRemoveFile(backupFile, backupLog)

	backupLog.Info("Setting up plugin manager")
	pluginManager := b.newPluginManager(backupLog)
	defer pluginManager.CleanupClients()

	backupLog.Info("Getting backup item actions")
	actions, err := pluginManager.GetBackupItemActionsV2()
	if err != nil {
		return err
	}
	backupLog.Info("Setting up backup store to check for backup existence")
	backupStore, err := b.backupStoreGetter.Get(backup.StorageLocation, pluginManager, backupLog)
	if err != nil {
		return err
	}

	exists, err := backupStore.BackupExists(backup.StorageLocation.Spec.StorageType.ObjectStorage.Bucket, backup.Name)
	if exists || err != nil {
		backup.Status.Phase = velerov1api.BackupPhaseFailed
		backup.Status.CompletionTimestamp = &metav1.Time{Time: b.clock.Now()}
		if err != nil {
			return errors.Wrapf(err, "error checking if backup already exists in object storage")
		}
		return errors.Errorf("backup already exists in object storage")
	}

	backupItemActionsResolver := framework.NewBackupItemActionResolverV2(actions)

	var fatalErrs []error
	if err := b.backupper.BackupWithResolvers(backupLog, backup, backupFile, backupItemActionsResolver, pluginManager); err != nil {
		fatalErrs = append(fatalErrs, err)
	}

	// native snapshots phase will either be failed or completed right away
	// https://github.com/vmware-tanzu/velero/blob/de3ea52f0cc478e99efa7b9524c7f353514261a4/pkg/backup/item_backupper.go#L632-L639
	backup.Status.VolumeSnapshotsAttempted = len(backup.VolumeSnapshots)
	for _, snap := range backup.VolumeSnapshots {
		if snap.Status.Phase == volume.SnapshotPhaseCompleted {
			backup.Status.VolumeSnapshotsCompleted++
		}
	}
	volumeSnapshots, volumeSnapshotContents, volumeSnapshotClasses := pkgbackup.UpdateBackupCSISnapshotsStatus(b.kbClient, b.globalCRClient, backup.Backup, backupLog)

	// Iterate over backup item operations and update progress.
	// Any errors on operations at this point should be added to backup errors.
	// If any operations are still not complete, then back will not be set to
	// Completed yet.
	inProgressOperations, _, opsCompleted, opsFailed, errs := getBackupItemOperationProgress(backup.Backup, pluginManager, *backup.GetItemOperationsList())
	if len(errs) > 0 {
		for err := range errs {
			backupLog.Error(err)
		}
	}

	backup.Status.BackupItemOperationsAttempted = len(*backup.GetItemOperationsList())
	backup.Status.BackupItemOperationsCompleted = opsCompleted
	backup.Status.BackupItemOperationsFailed = opsFailed

	backup.Status.Warnings = logCounter.GetCount(logrus.WarnLevel)
	backup.Status.Errors = logCounter.GetCount(logrus.ErrorLevel)

	backupWarnings := logCounter.GetEntries(logrus.WarnLevel)
	backupErrors := logCounter.GetEntries(logrus.ErrorLevel)
	results := map[string]results.Result{
		"warnings": backupWarnings,
		"errors":   backupErrors,
	}

	backupLog.DoneForPersist(b.logger.WithField(Backup, kubeutil.NamespaceAndName(backup)))

	// Assign finalize phase as close to end as possible so that any errors
	// logged to backupLog are captured. This is done before uploading the
	// artifacts to object storage so that the JSON representation of the
	// backup in object storage has the terminal phase set.
	switch {
	case len(fatalErrs) > 0:
		backup.Status.Phase = velerov1api.BackupPhaseFailed
	case logCounter.GetCount(logrus.ErrorLevel) > 0:
		if inProgressOperations {
			backup.Status.Phase = velerov1api.BackupPhaseWaitingForPluginOperationsPartiallyFailed
		} else {
			backup.Status.Phase = velerov1api.BackupPhaseFinalizingPartiallyFailed
		}
	default:
		if inProgressOperations {
			backup.Status.Phase = velerov1api.BackupPhaseWaitingForPluginOperations
		} else {
			backup.Status.Phase = velerov1api.BackupPhaseFinalizing
		}
	}
	// Mark completion timestamp before serializing and uploading.
	// Otherwise, the JSON file in object storage has a CompletionTimestamp of 'null'.
	if backup.Status.Phase == velerov1api.BackupPhaseFailed ||
		backup.Status.Phase == velerov1api.BackupPhasePartiallyFailed ||
		backup.Status.Phase == velerov1api.BackupPhaseCompleted {
		backup.Status.CompletionTimestamp = &metav1.Time{Time: b.clock.Now()}
	}
	recordBackupMetrics(backupLog, backup.Backup, backupFile, b.metrics, false)

	// re-instantiate the backup store because credentials could have changed since the original
	// instantiation, if this was a long-running backup
	backupLog.Info("Setting up backup store to persist the backup")
	backupStore, err = b.backupStoreGetter.Get(backup.StorageLocation, pluginManager, backupLog)
	if err != nil {
		return err
	}

	if logFile, err := backupLog.GetPersistFile(); err != nil {
		fatalErrs = append(fatalErrs, errors.Wrap(err, "error getting backup log file"))
	} else {
		if errs := persistBackup(backup, backupFile, logFile, backupStore, volumeSnapshots, volumeSnapshotContents, volumeSnapshotClasses, results, b.globalCRClient, backupLog); len(errs) > 0 {
			fatalErrs = append(fatalErrs, errs...)
		}
	}

	b.logger.WithField(Backup, kubeutil.NamespaceAndName(backup)).Info("Backup completed")

	// if we return a non-nil error, the calling function will update
	// the backup's phase to Failed.
	return kerrors.NewAggregate(fatalErrs)
}

func recordBackupMetrics(log logrus.FieldLogger, backup *velerov1api.Backup, backupFile *os.File, serverMetrics *metrics.ServerMetrics, finalize bool) {
	backupScheduleName := backup.GetLabels()[velerov1api.ScheduleNameLabel]

	if backupFile != nil {
		var backupSizeBytes int64
		if backupFileStat, err := backupFile.Stat(); err != nil {
			log.WithError(errors.WithStack(err)).Error("Error getting backup file info")
		} else {
			backupSizeBytes = backupFileStat.Size()
		}
		serverMetrics.SetBackupTarballSizeBytesGauge(backupScheduleName, backupSizeBytes)
	}

	if backup.Status.CompletionTimestamp != nil {
		backupDuration := backup.Status.CompletionTimestamp.Time.Sub(backup.Status.StartTimestamp.Time)
		backupDurationSeconds := float64(backupDuration / time.Second)
		serverMetrics.RegisterBackupDuration(backupScheduleName, backupDurationSeconds)
	}
	if !finalize {
		serverMetrics.RegisterVolumeSnapshotAttempts(backupScheduleName, backup.Status.VolumeSnapshotsAttempted)
		serverMetrics.RegisterVolumeSnapshotSuccesses(backupScheduleName, backup.Status.VolumeSnapshotsCompleted)
		serverMetrics.RegisterVolumeSnapshotFailures(backupScheduleName, backup.Status.VolumeSnapshotsAttempted-backup.Status.VolumeSnapshotsCompleted)

		if features.IsEnabled(velerov1api.CSIFeatureFlag) {
			serverMetrics.RegisterCSISnapshotAttempts(backupScheduleName, backup.Name, backup.Status.CSIVolumeSnapshotsAttempted)
			serverMetrics.RegisterCSISnapshotSuccesses(backupScheduleName, backup.Name, backup.Status.CSIVolumeSnapshotsCompleted)
			serverMetrics.RegisterCSISnapshotFailures(backupScheduleName, backup.Name, backup.Status.CSIVolumeSnapshotsAttempted-backup.Status.CSIVolumeSnapshotsCompleted)
		}

		if backup.Status.Progress != nil {
			serverMetrics.RegisterBackupItemsTotalGauge(backupScheduleName, backup.Status.Progress.TotalItems)
		}
		serverMetrics.RegisterBackupItemsErrorsGauge(backupScheduleName, backup.Status.Errors)

		if backup.Status.Warnings > 0 {
			serverMetrics.RegisterBackupWarning(backupScheduleName)
		}
	}
}

func persistBackup(backup *pkgbackup.Request,
	backupContents, backupLog *os.File,
	backupStore persistence.BackupStore,
	csiVolumeSnapshots []snapshotv1api.VolumeSnapshot,
	csiVolumeSnapshotContents []snapshotv1api.VolumeSnapshotContent,
	csiVolumeSnapshotClasses []snapshotv1api.VolumeSnapshotClass,
	results map[string]results.Result,
	crClient kbclient.Client,
	logger logrus.FieldLogger,
) []error {
	persistErrs := []error{}
	backupJSON := new(bytes.Buffer)

	if err := encode.To(backup.Backup, "json", backupJSON); err != nil {
		persistErrs = append(persistErrs, errors.Wrap(err, "error encoding backup"))
	}

	// Velero-native volume snapshots (as opposed to CSI ones)
	nativeVolumeSnapshots, errs := encode.ToJSONGzip(backup.VolumeSnapshots, "native volumesnapshots list")
	if errs != nil {
		persistErrs = append(persistErrs, errs...)
	}

	var backupItemOperations *bytes.Buffer
	backupItemOperations, errs = encode.ToJSONGzip(backup.GetItemOperationsList(), "backup item operations list")
	if errs != nil {
		persistErrs = append(persistErrs, errs...)
	}

	podVolumeBackups, errs := encode.ToJSONGzip(backup.PodVolumeBackups, "pod volume backups list")
	if errs != nil {
		persistErrs = append(persistErrs, errs...)
	}

	csiSnapshotJSON, errs := encode.ToJSONGzip(csiVolumeSnapshots, "csi volume snapshots list")
	if errs != nil {
		persistErrs = append(persistErrs, errs...)
	}

	csiSnapshotContentsJSON, errs := encode.ToJSONGzip(csiVolumeSnapshotContents, "csi volume snapshot contents list")
	if errs != nil {
		persistErrs = append(persistErrs, errs...)
	}
	csiSnapshotClassesJSON, errs := encode.ToJSONGzip(csiVolumeSnapshotClasses, "csi volume snapshot classes list")
	if errs != nil {
		persistErrs = append(persistErrs, errs...)
	}

	backupResourceList, errs := encode.ToJSONGzip(backup.BackupResourceList(), "backup resources list")
	if errs != nil {
		persistErrs = append(persistErrs, errs...)
	}

	backupResult, errs := encode.ToJSONGzip(results, "backup results")
	if errs != nil {
		persistErrs = append(persistErrs, errs...)
	}

	backup.FillVolumesInformation()

	volumeInfoJSON, errs := encode.ToJSONGzip(backup.VolumesInformation.Result(
		csiVolumeSnapshots,
		csiVolumeSnapshotContents,
		csiVolumeSnapshotClasses,
		crClient,
		logger,
	), "backup volumes information")
	if errs != nil {
		persistErrs = append(persistErrs, errs...)
	}

	if len(persistErrs) > 0 {
		// Don't upload the JSON files or backup tarball if encoding to json fails.
		backupJSON = nil
		backupContents = nil
		nativeVolumeSnapshots = nil
		backupItemOperations = nil
		backupResourceList = nil
		csiSnapshotJSON = nil
		csiSnapshotContentsJSON = nil
		csiSnapshotClassesJSON = nil
		backupResult = nil
		volumeInfoJSON = nil
	}

	backupInfo := persistence.BackupInfo{
		Name:                      backup.Name,
		Metadata:                  backupJSON,
		Contents:                  backupContents,
		Log:                       backupLog,
		BackupResults:             backupResult,
		PodVolumeBackups:          podVolumeBackups,
		VolumeSnapshots:           nativeVolumeSnapshots,
		BackupItemOperations:      backupItemOperations,
		BackupResourceList:        backupResourceList,
		CSIVolumeSnapshots:        csiSnapshotJSON,
		CSIVolumeSnapshotContents: csiSnapshotContentsJSON,
		CSIVolumeSnapshotClasses:  csiSnapshotClassesJSON,
		BackupVolumeInfo:          volumeInfoJSON,
	}
	if err := backupStore.PutBackup(backupInfo); err != nil {
		persistErrs = append(persistErrs, err)
	}

	return persistErrs
}

func closeAndRemoveFile(file *os.File, log logrus.FieldLogger) {
	if file == nil {
		log.Debug("Skipping removal of file due to nil file pointer")
		return
	}
	if err := file.Close(); err != nil {
		log.WithError(err).WithField("file", file.Name()).Error("error closing file")
	}
	if err := os.Remove(file.Name()); err != nil {
		log.WithError(err).WithField("file", file.Name()).Error("error removing file")
	}
}

func oldAndNewFilterParametersUsedTogether(backupSpec velerov1api.BackupSpec) bool {
	haveOldResourceFilterParameters := len(backupSpec.IncludedResources) > 0 ||
		(len(backupSpec.ExcludedResources) > 0) ||
		(backupSpec.IncludeClusterResources != nil)
	haveNewResourceFilterParameters := len(backupSpec.IncludedClusterScopedResources) > 0 ||
		(len(backupSpec.ExcludedClusterScopedResources) > 0) ||
		(len(backupSpec.IncludedNamespaceScopedResources) > 0) ||
		(len(backupSpec.ExcludedNamespaceScopedResources) > 0)

	return haveOldResourceFilterParameters && haveNewResourceFilterParameters
<<<<<<< HEAD
}

func generateVolumeInfo(backup *pkgbackup.Request, csiVolumeSnapshots []snapshotv1api.VolumeSnapshot,
	csiVolumeSnapshotContents []snapshotv1api.VolumeSnapshotContent, csiVolumesnapshotClasses []snapshotv1api.VolumeSnapshotClass,
	crClient kbclient.Client, logger logrus.FieldLogger) []volume.VolumeInfo {
	volumeInfos := make([]volume.VolumeInfo, 0)

	skippedVolumeInfos := generateVolumeInfoForSkippedPV(backup, logger)
	volumeInfos = append(volumeInfos, skippedVolumeInfos...)

	nativeSnapshotVolumeInfos := generateVolumeInfoForVeleroNativeSnapshot(backup, logger)
	volumeInfos = append(volumeInfos, nativeSnapshotVolumeInfos...)

	csiVolumeInfos := generateVolumeInfoForCSIVolumeSnapshot(backup, csiVolumeSnapshots, csiVolumeSnapshotContents, csiVolumesnapshotClasses, logger)
	volumeInfos = append(volumeInfos, csiVolumeInfos...)

	pvbVolumeInfos := generateVolumeInfoFromPVB(backup, crClient, logger)
	volumeInfos = append(volumeInfos, pvbVolumeInfos...)

	dataUploadVolumeInfos := generateVolumeInfoFromDataUpload(backup, crClient, logger)
	volumeInfos = append(volumeInfos, dataUploadVolumeInfos...)

	return volumeInfos
}

// generateVolumeInfoForSkippedPV generate VolumeInfos for SkippedPV.
func generateVolumeInfoForSkippedPV(backup *pkgbackup.Request, logger logrus.FieldLogger) []volume.VolumeInfo {
	tmpVolumeInfos := make([]volume.VolumeInfo, 0)

	for _, skippedPV := range backup.SkippedPVTracker.Summary() {
		if pvcPVInfo, ok := backup.PVMap[skippedPV.Name]; ok {
			volumeInfo := volume.VolumeInfo{
				PVCName:           pvcPVInfo.PVCName,
				PVCNamespace:      pvcPVInfo.PVCNamespace,
				PVName:            skippedPV.Name,
				SnapshotDataMoved: false,
				Skipped:           true,
				SkippedReason:     skippedPV.SerializeSkipReasons(),
				PVInfo: volume.PVInfo{
					ReclaimPolicy: string(pvcPVInfo.PV.Spec.PersistentVolumeReclaimPolicy),
					Labels:        pvcPVInfo.PV.Labels,
				},
			}
			tmpVolumeInfos = append(tmpVolumeInfos, volumeInfo)
		} else {
			logger.Warnf("Cannot find info for PV %s", skippedPV.Name)
			continue
		}
	}

	return tmpVolumeInfos
}

// generateVolumeInfoForVeleroNativeSnapshot generate VolumeInfos for Velero native snapshot
func generateVolumeInfoForVeleroNativeSnapshot(backup *pkgbackup.Request, logger logrus.FieldLogger) []volume.VolumeInfo {
	tmpVolumeInfos := make([]volume.VolumeInfo, 0)

	for _, nativeSnapshot := range backup.VolumeSnapshots {
		var iops int64
		if nativeSnapshot.Spec.VolumeIOPS != nil {
			iops = *nativeSnapshot.Spec.VolumeIOPS
		}

		if pvcPVInfo, ok := backup.PVMap[nativeSnapshot.Spec.PersistentVolumeName]; ok {
			volumeInfo := volume.VolumeInfo{
				BackupMethod:      volume.NativeSnapshot,
				PVCName:           pvcPVInfo.PVCName,
				PVCNamespace:      pvcPVInfo.PVCNamespace,
				PVName:            pvcPVInfo.PV.Name,
				SnapshotDataMoved: false,
				Skipped:           false,
				NativeSnapshotInfo: volume.NativeSnapshotInfo{
					SnapshotHandle: nativeSnapshot.Status.ProviderSnapshotID,
					VolumeType:     nativeSnapshot.Spec.VolumeType,
					VolumeAZ:       nativeSnapshot.Spec.VolumeAZ,
					IOPS:           strconv.FormatInt(iops, 10),
				},
				PVInfo: volume.PVInfo{
					ReclaimPolicy: string(pvcPVInfo.PV.Spec.PersistentVolumeReclaimPolicy),
					Labels:        pvcPVInfo.PV.Labels,
				},
			}

			tmpVolumeInfos = append(tmpVolumeInfos, volumeInfo)
		} else {
			logger.Warnf("cannot find info for PV %s", nativeSnapshot.Spec.PersistentVolumeName)
			continue
		}
	}

	return tmpVolumeInfos
}

// generateVolumeInfoForCSIVolumeSnapshot generate VolumeInfos for CSI VolumeSnapshot
func generateVolumeInfoForCSIVolumeSnapshot(backup *pkgbackup.Request, csiVolumeSnapshots []snapshotv1api.VolumeSnapshot,
	csiVolumeSnapshotContents []snapshotv1api.VolumeSnapshotContent, csiVolumesnapshotClasses []snapshotv1api.VolumeSnapshotClass,
	logger logrus.FieldLogger) []volume.VolumeInfo {
	tmpVolumeInfos := make([]volume.VolumeInfo, 0)

	for _, volumeSnapshot := range csiVolumeSnapshots {
		var volumeSnapshotClass *snapshotv1api.VolumeSnapshotClass
		var volumeSnapshotContent *snapshotv1api.VolumeSnapshotContent

		// This is protective logic. The passed-in VS should be all related
		// to this backup.
		if volumeSnapshot.Labels[velerov1api.BackupNameLabel] != backup.Name {
			continue
		}

		if volumeSnapshot.Spec.VolumeSnapshotClassName == nil {
			logger.Warnf("Cannot find VolumeSnapshotClass for VolumeSnapshot %s/%s", volumeSnapshot.Namespace, volumeSnapshot.Name)
			continue
		}

		if volumeSnapshot.Status == nil || volumeSnapshot.Status.BoundVolumeSnapshotContentName == nil {
			logger.Warnf("Cannot fine VolumeSnapshotContent for VolumeSnapshot %s/%s", volumeSnapshot.Namespace, volumeSnapshot.Name)
			continue
		}

		if volumeSnapshot.Spec.Source.PersistentVolumeClaimName == nil {
			logger.Warnf("VolumeSnapshot %s/%s doesn't have a source PVC", volumeSnapshot.Namespace, volumeSnapshot.Name)
			continue
		}

		for index := range csiVolumesnapshotClasses {
			if *volumeSnapshot.Spec.VolumeSnapshotClassName == csiVolumesnapshotClasses[index].Name {
				volumeSnapshotClass = &csiVolumesnapshotClasses[index]
			}
		}

		for index := range csiVolumeSnapshotContents {
			if *volumeSnapshot.Status.BoundVolumeSnapshotContentName == csiVolumeSnapshotContents[index].Name {
				volumeSnapshotContent = &csiVolumeSnapshotContents[index]
			}
		}

		if volumeSnapshotClass == nil || volumeSnapshotContent == nil {
			logger.Warnf("fail to get VolumeSnapshotContent or VolumeSnapshotClass for VolumeSnapshot: %s/%s",
				volumeSnapshot.Namespace, volumeSnapshot.Name)
			continue
		}

		var operation itemoperation.BackupOperation
		for _, op := range *backup.GetItemOperationsList() {
			if op.Spec.ResourceIdentifier.GroupResource.String() == kuberesource.VolumeSnapshots.String() &&
				op.Spec.ResourceIdentifier.Name == volumeSnapshot.Name &&
				op.Spec.ResourceIdentifier.Namespace == volumeSnapshot.Namespace {
				operation = *op
			}
		}

		var size int64
		if volumeSnapshot.Status.RestoreSize != nil {
			size = volumeSnapshot.Status.RestoreSize.Value()
		}
		snapshotHandle := ""
		if volumeSnapshotContent.Status.SnapshotHandle != nil {
			snapshotHandle = *volumeSnapshotContent.Status.SnapshotHandle
		}
		if pvcPVInfo, ok := backup.PVMap[volumeSnapshot.Namespace+"/"+*volumeSnapshot.Spec.Source.PersistentVolumeClaimName]; ok {
			volumeInfo := volume.VolumeInfo{
				BackupMethod:          volume.CSISnapshot,
				PVCName:               pvcPVInfo.PVCName,
				PVCNamespace:          pvcPVInfo.PVCNamespace,
				PVName:                pvcPVInfo.PV.Name,
				Skipped:               false,
				SnapshotDataMoved:     false,
				PreserveLocalSnapshot: true,
				OperationID:           operation.Spec.OperationID,
				StartTimestamp:        &(volumeSnapshot.CreationTimestamp),
				CSISnapshotInfo: volume.CSISnapshotInfo{
					VSCName:        *volumeSnapshot.Status.BoundVolumeSnapshotContentName,
					Size:           size,
					Driver:         volumeSnapshotClass.Driver,
					SnapshotHandle: snapshotHandle,
				},
				PVInfo: volume.PVInfo{
					ReclaimPolicy: string(pvcPVInfo.PV.Spec.PersistentVolumeReclaimPolicy),
					Labels:        pvcPVInfo.PV.Labels,
				},
			}

			tmpVolumeInfos = append(tmpVolumeInfos, volumeInfo)
		} else {
			logger.Warnf("cannot find info for PVC %s/%s", volumeSnapshot.Namespace, volumeSnapshot.Spec.Source.PersistentVolumeClaimName)
			continue
		}
	}

	return tmpVolumeInfos
}

// generateVolumeInfoFromPVB generate VolumeInfo for PVB.
func generateVolumeInfoFromPVB(backup *pkgbackup.Request, crClient kbclient.Client, logger logrus.FieldLogger) []volume.VolumeInfo {
	tmpVolumeInfos := make([]volume.VolumeInfo, 0)

	for _, pvb := range backup.PodVolumeBackups {
		volumeInfo := volume.VolumeInfo{
			BackupMethod:      volume.PodVolumeBackup,
			SnapshotDataMoved: false,
			Skipped:           false,
			StartTimestamp:    pvb.Status.StartTimestamp,
			PVBInfo: volume.PodVolumeBackupInfo{
				SnapshotHandle: pvb.Status.SnapshotID,
				Size:           pvb.Status.Progress.TotalBytes,
				UploaderType:   pvb.Spec.UploaderType,
				VolumeName:     pvb.Spec.Volume,
				PodName:        pvb.Spec.Pod.Name,
				PodNamespace:   pvb.Spec.Pod.Namespace,
				NodeName:       pvb.Spec.Node,
			},
		}

		pod := new(corev1api.Pod)
		pvcName := ""
		err := crClient.Get(context.TODO(), kbclient.ObjectKey{Namespace: pvb.Spec.Pod.Namespace, Name: pvb.Spec.Pod.Name}, pod)
		if err != nil {
			logger.WithError(err).Warn("Fail to get pod for PodVolumeBackup: ", pvb.Name)
			continue
		}
		for _, volume := range pod.Spec.Volumes {
			if volume.Name == pvb.Spec.Volume && volume.PersistentVolumeClaim != nil {
				pvcName = volume.PersistentVolumeClaim.ClaimName
			}
		}

		if pvcName != "" {
			if pvcPVInfo, ok := backup.PVMap[pod.Namespace+"/"+pvcName]; ok {
				volumeInfo.PVCName = pvcPVInfo.PVCName
				volumeInfo.PVCNamespace = pvcPVInfo.PVCNamespace
				volumeInfo.PVName = pvcPVInfo.PV.Name
				volumeInfo.PVInfo = volume.PVInfo{
					ReclaimPolicy: string(pvcPVInfo.PV.Spec.PersistentVolumeReclaimPolicy),
					Labels:        pvcPVInfo.PV.Labels,
				}
			} else {
				logger.Warnf("Cannot find info for PVC %s/%s", pod.Namespace, pvcName)
				continue
			}
		} else {
			logger.Debug("The PVB %s doesn't have a corresponding PVC", pvb.Name)
		}

		tmpVolumeInfos = append(tmpVolumeInfos, volumeInfo)
	}

	return tmpVolumeInfos
}

// generateVolumeInfoFromDataUpload generate VolumeInfo for DataUpload.
func generateVolumeInfoFromDataUpload(backup *pkgbackup.Request, crClient kbclient.Client, logger logrus.FieldLogger) []volume.VolumeInfo {
	tmpVolumeInfos := make([]volume.VolumeInfo, 0)
	vsClassList := new(snapshotv1api.VolumeSnapshotClassList)
	if err := crClient.List(context.TODO(), vsClassList); err != nil {
		logger.WithError(err).Errorf("cannot list VolumeSnapshotClass %s", err.Error())
		return tmpVolumeInfos
	}

	for _, operation := range *backup.GetItemOperationsList() {
		if operation.Spec.ResourceIdentifier.GroupResource.String() == kuberesource.PersistentVolumeClaims.String() {
			var duIdentifier velero.ResourceIdentifier

			for _, identifier := range operation.Spec.PostOperationItems {
				if identifier.GroupResource.String() == "datauploads.velero.io" {
					duIdentifier = identifier
				}
			}
			if duIdentifier.Empty() {
				logger.Warnf("cannot find DataUpload for PVC %s/%s backup async operation",
					operation.Spec.ResourceIdentifier.Namespace, operation.Spec.ResourceIdentifier.Name)
				continue
			}

			dataUpload := new(velerov2alpha1.DataUpload)
			err := crClient.Get(
				context.TODO(),
				kbclient.ObjectKey{
					Namespace: duIdentifier.Namespace,
					Name:      duIdentifier.Name},
				dataUpload,
			)
			if err != nil {
				logger.Warnf("fail to get DataUpload for operation %s: %s", operation.Spec.OperationID, err.Error())
				continue
			}

			driverUsedByVSClass := ""
			for index := range vsClassList.Items {
				if vsClassList.Items[index].Name == dataUpload.Spec.CSISnapshot.SnapshotClass {
					driverUsedByVSClass = vsClassList.Items[index].Driver
				}
			}

			if pvcPVInfo, ok := backup.PVMap[operation.Spec.ResourceIdentifier.Namespace+"/"+operation.Spec.ResourceIdentifier.Name]; ok {
				volumeInfo := volume.VolumeInfo{
					BackupMethod:          volume.CSISnapshot,
					PVCName:               pvcPVInfo.PVCName,
					PVCNamespace:          pvcPVInfo.PVCNamespace,
					PVName:                pvcPVInfo.PV.Name,
					PreserveLocalSnapshot: dataUpload.Spec.RetainSnapshot,
					SnapshotDataMoved:     true,
					Skipped:               false,
					OperationID:           operation.Spec.OperationID,
					StartTimestamp:        operation.Status.Created,
					CSISnapshotInfo: volume.CSISnapshotInfo{
						Driver: driverUsedByVSClass,
					},
					SnapshotDataMovementInfo: volume.SnapshotDataMovementInfo{
						DataMover:    dataUpload.Spec.DataMover,
						UploaderType: "kopia",
					},
					PVInfo: volume.PVInfo{
						ReclaimPolicy: string(pvcPVInfo.PV.Spec.PersistentVolumeReclaimPolicy),
						Labels:        pvcPVInfo.PV.Labels,
					},
				}

				tmpVolumeInfos = append(tmpVolumeInfos, volumeInfo)
			} else {
				logger.Warnf("Cannot find info for PVC %s/%s", operation.Spec.ResourceIdentifier.Namespace, operation.Spec.ResourceIdentifier.Name)
				continue
			}
		}
	}

	return tmpVolumeInfos
=======
>>>>>>> 8d8d68d6
}<|MERGE_RESOLUTION|>--- conflicted
+++ resolved
@@ -21,6 +21,7 @@
 	"context"
 	"fmt"
 	"os"
+	"strconv"
 	"strings"
 	"time"
 
@@ -919,333 +920,4 @@
 		(len(backupSpec.ExcludedNamespaceScopedResources) > 0)
 
 	return haveOldResourceFilterParameters && haveNewResourceFilterParameters
-<<<<<<< HEAD
-}
-
-func generateVolumeInfo(backup *pkgbackup.Request, csiVolumeSnapshots []snapshotv1api.VolumeSnapshot,
-	csiVolumeSnapshotContents []snapshotv1api.VolumeSnapshotContent, csiVolumesnapshotClasses []snapshotv1api.VolumeSnapshotClass,
-	crClient kbclient.Client, logger logrus.FieldLogger) []volume.VolumeInfo {
-	volumeInfos := make([]volume.VolumeInfo, 0)
-
-	skippedVolumeInfos := generateVolumeInfoForSkippedPV(backup, logger)
-	volumeInfos = append(volumeInfos, skippedVolumeInfos...)
-
-	nativeSnapshotVolumeInfos := generateVolumeInfoForVeleroNativeSnapshot(backup, logger)
-	volumeInfos = append(volumeInfos, nativeSnapshotVolumeInfos...)
-
-	csiVolumeInfos := generateVolumeInfoForCSIVolumeSnapshot(backup, csiVolumeSnapshots, csiVolumeSnapshotContents, csiVolumesnapshotClasses, logger)
-	volumeInfos = append(volumeInfos, csiVolumeInfos...)
-
-	pvbVolumeInfos := generateVolumeInfoFromPVB(backup, crClient, logger)
-	volumeInfos = append(volumeInfos, pvbVolumeInfos...)
-
-	dataUploadVolumeInfos := generateVolumeInfoFromDataUpload(backup, crClient, logger)
-	volumeInfos = append(volumeInfos, dataUploadVolumeInfos...)
-
-	return volumeInfos
-}
-
-// generateVolumeInfoForSkippedPV generate VolumeInfos for SkippedPV.
-func generateVolumeInfoForSkippedPV(backup *pkgbackup.Request, logger logrus.FieldLogger) []volume.VolumeInfo {
-	tmpVolumeInfos := make([]volume.VolumeInfo, 0)
-
-	for _, skippedPV := range backup.SkippedPVTracker.Summary() {
-		if pvcPVInfo, ok := backup.PVMap[skippedPV.Name]; ok {
-			volumeInfo := volume.VolumeInfo{
-				PVCName:           pvcPVInfo.PVCName,
-				PVCNamespace:      pvcPVInfo.PVCNamespace,
-				PVName:            skippedPV.Name,
-				SnapshotDataMoved: false,
-				Skipped:           true,
-				SkippedReason:     skippedPV.SerializeSkipReasons(),
-				PVInfo: volume.PVInfo{
-					ReclaimPolicy: string(pvcPVInfo.PV.Spec.PersistentVolumeReclaimPolicy),
-					Labels:        pvcPVInfo.PV.Labels,
-				},
-			}
-			tmpVolumeInfos = append(tmpVolumeInfos, volumeInfo)
-		} else {
-			logger.Warnf("Cannot find info for PV %s", skippedPV.Name)
-			continue
-		}
-	}
-
-	return tmpVolumeInfos
-}
-
-// generateVolumeInfoForVeleroNativeSnapshot generate VolumeInfos for Velero native snapshot
-func generateVolumeInfoForVeleroNativeSnapshot(backup *pkgbackup.Request, logger logrus.FieldLogger) []volume.VolumeInfo {
-	tmpVolumeInfos := make([]volume.VolumeInfo, 0)
-
-	for _, nativeSnapshot := range backup.VolumeSnapshots {
-		var iops int64
-		if nativeSnapshot.Spec.VolumeIOPS != nil {
-			iops = *nativeSnapshot.Spec.VolumeIOPS
-		}
-
-		if pvcPVInfo, ok := backup.PVMap[nativeSnapshot.Spec.PersistentVolumeName]; ok {
-			volumeInfo := volume.VolumeInfo{
-				BackupMethod:      volume.NativeSnapshot,
-				PVCName:           pvcPVInfo.PVCName,
-				PVCNamespace:      pvcPVInfo.PVCNamespace,
-				PVName:            pvcPVInfo.PV.Name,
-				SnapshotDataMoved: false,
-				Skipped:           false,
-				NativeSnapshotInfo: volume.NativeSnapshotInfo{
-					SnapshotHandle: nativeSnapshot.Status.ProviderSnapshotID,
-					VolumeType:     nativeSnapshot.Spec.VolumeType,
-					VolumeAZ:       nativeSnapshot.Spec.VolumeAZ,
-					IOPS:           strconv.FormatInt(iops, 10),
-				},
-				PVInfo: volume.PVInfo{
-					ReclaimPolicy: string(pvcPVInfo.PV.Spec.PersistentVolumeReclaimPolicy),
-					Labels:        pvcPVInfo.PV.Labels,
-				},
-			}
-
-			tmpVolumeInfos = append(tmpVolumeInfos, volumeInfo)
-		} else {
-			logger.Warnf("cannot find info for PV %s", nativeSnapshot.Spec.PersistentVolumeName)
-			continue
-		}
-	}
-
-	return tmpVolumeInfos
-}
-
-// generateVolumeInfoForCSIVolumeSnapshot generate VolumeInfos for CSI VolumeSnapshot
-func generateVolumeInfoForCSIVolumeSnapshot(backup *pkgbackup.Request, csiVolumeSnapshots []snapshotv1api.VolumeSnapshot,
-	csiVolumeSnapshotContents []snapshotv1api.VolumeSnapshotContent, csiVolumesnapshotClasses []snapshotv1api.VolumeSnapshotClass,
-	logger logrus.FieldLogger) []volume.VolumeInfo {
-	tmpVolumeInfos := make([]volume.VolumeInfo, 0)
-
-	for _, volumeSnapshot := range csiVolumeSnapshots {
-		var volumeSnapshotClass *snapshotv1api.VolumeSnapshotClass
-		var volumeSnapshotContent *snapshotv1api.VolumeSnapshotContent
-
-		// This is protective logic. The passed-in VS should be all related
-		// to this backup.
-		if volumeSnapshot.Labels[velerov1api.BackupNameLabel] != backup.Name {
-			continue
-		}
-
-		if volumeSnapshot.Spec.VolumeSnapshotClassName == nil {
-			logger.Warnf("Cannot find VolumeSnapshotClass for VolumeSnapshot %s/%s", volumeSnapshot.Namespace, volumeSnapshot.Name)
-			continue
-		}
-
-		if volumeSnapshot.Status == nil || volumeSnapshot.Status.BoundVolumeSnapshotContentName == nil {
-			logger.Warnf("Cannot fine VolumeSnapshotContent for VolumeSnapshot %s/%s", volumeSnapshot.Namespace, volumeSnapshot.Name)
-			continue
-		}
-
-		if volumeSnapshot.Spec.Source.PersistentVolumeClaimName == nil {
-			logger.Warnf("VolumeSnapshot %s/%s doesn't have a source PVC", volumeSnapshot.Namespace, volumeSnapshot.Name)
-			continue
-		}
-
-		for index := range csiVolumesnapshotClasses {
-			if *volumeSnapshot.Spec.VolumeSnapshotClassName == csiVolumesnapshotClasses[index].Name {
-				volumeSnapshotClass = &csiVolumesnapshotClasses[index]
-			}
-		}
-
-		for index := range csiVolumeSnapshotContents {
-			if *volumeSnapshot.Status.BoundVolumeSnapshotContentName == csiVolumeSnapshotContents[index].Name {
-				volumeSnapshotContent = &csiVolumeSnapshotContents[index]
-			}
-		}
-
-		if volumeSnapshotClass == nil || volumeSnapshotContent == nil {
-			logger.Warnf("fail to get VolumeSnapshotContent or VolumeSnapshotClass for VolumeSnapshot: %s/%s",
-				volumeSnapshot.Namespace, volumeSnapshot.Name)
-			continue
-		}
-
-		var operation itemoperation.BackupOperation
-		for _, op := range *backup.GetItemOperationsList() {
-			if op.Spec.ResourceIdentifier.GroupResource.String() == kuberesource.VolumeSnapshots.String() &&
-				op.Spec.ResourceIdentifier.Name == volumeSnapshot.Name &&
-				op.Spec.ResourceIdentifier.Namespace == volumeSnapshot.Namespace {
-				operation = *op
-			}
-		}
-
-		var size int64
-		if volumeSnapshot.Status.RestoreSize != nil {
-			size = volumeSnapshot.Status.RestoreSize.Value()
-		}
-		snapshotHandle := ""
-		if volumeSnapshotContent.Status.SnapshotHandle != nil {
-			snapshotHandle = *volumeSnapshotContent.Status.SnapshotHandle
-		}
-		if pvcPVInfo, ok := backup.PVMap[volumeSnapshot.Namespace+"/"+*volumeSnapshot.Spec.Source.PersistentVolumeClaimName]; ok {
-			volumeInfo := volume.VolumeInfo{
-				BackupMethod:          volume.CSISnapshot,
-				PVCName:               pvcPVInfo.PVCName,
-				PVCNamespace:          pvcPVInfo.PVCNamespace,
-				PVName:                pvcPVInfo.PV.Name,
-				Skipped:               false,
-				SnapshotDataMoved:     false,
-				PreserveLocalSnapshot: true,
-				OperationID:           operation.Spec.OperationID,
-				StartTimestamp:        &(volumeSnapshot.CreationTimestamp),
-				CSISnapshotInfo: volume.CSISnapshotInfo{
-					VSCName:        *volumeSnapshot.Status.BoundVolumeSnapshotContentName,
-					Size:           size,
-					Driver:         volumeSnapshotClass.Driver,
-					SnapshotHandle: snapshotHandle,
-				},
-				PVInfo: volume.PVInfo{
-					ReclaimPolicy: string(pvcPVInfo.PV.Spec.PersistentVolumeReclaimPolicy),
-					Labels:        pvcPVInfo.PV.Labels,
-				},
-			}
-
-			tmpVolumeInfos = append(tmpVolumeInfos, volumeInfo)
-		} else {
-			logger.Warnf("cannot find info for PVC %s/%s", volumeSnapshot.Namespace, volumeSnapshot.Spec.Source.PersistentVolumeClaimName)
-			continue
-		}
-	}
-
-	return tmpVolumeInfos
-}
-
-// generateVolumeInfoFromPVB generate VolumeInfo for PVB.
-func generateVolumeInfoFromPVB(backup *pkgbackup.Request, crClient kbclient.Client, logger logrus.FieldLogger) []volume.VolumeInfo {
-	tmpVolumeInfos := make([]volume.VolumeInfo, 0)
-
-	for _, pvb := range backup.PodVolumeBackups {
-		volumeInfo := volume.VolumeInfo{
-			BackupMethod:      volume.PodVolumeBackup,
-			SnapshotDataMoved: false,
-			Skipped:           false,
-			StartTimestamp:    pvb.Status.StartTimestamp,
-			PVBInfo: volume.PodVolumeBackupInfo{
-				SnapshotHandle: pvb.Status.SnapshotID,
-				Size:           pvb.Status.Progress.TotalBytes,
-				UploaderType:   pvb.Spec.UploaderType,
-				VolumeName:     pvb.Spec.Volume,
-				PodName:        pvb.Spec.Pod.Name,
-				PodNamespace:   pvb.Spec.Pod.Namespace,
-				NodeName:       pvb.Spec.Node,
-			},
-		}
-
-		pod := new(corev1api.Pod)
-		pvcName := ""
-		err := crClient.Get(context.TODO(), kbclient.ObjectKey{Namespace: pvb.Spec.Pod.Namespace, Name: pvb.Spec.Pod.Name}, pod)
-		if err != nil {
-			logger.WithError(err).Warn("Fail to get pod for PodVolumeBackup: ", pvb.Name)
-			continue
-		}
-		for _, volume := range pod.Spec.Volumes {
-			if volume.Name == pvb.Spec.Volume && volume.PersistentVolumeClaim != nil {
-				pvcName = volume.PersistentVolumeClaim.ClaimName
-			}
-		}
-
-		if pvcName != "" {
-			if pvcPVInfo, ok := backup.PVMap[pod.Namespace+"/"+pvcName]; ok {
-				volumeInfo.PVCName = pvcPVInfo.PVCName
-				volumeInfo.PVCNamespace = pvcPVInfo.PVCNamespace
-				volumeInfo.PVName = pvcPVInfo.PV.Name
-				volumeInfo.PVInfo = volume.PVInfo{
-					ReclaimPolicy: string(pvcPVInfo.PV.Spec.PersistentVolumeReclaimPolicy),
-					Labels:        pvcPVInfo.PV.Labels,
-				}
-			} else {
-				logger.Warnf("Cannot find info for PVC %s/%s", pod.Namespace, pvcName)
-				continue
-			}
-		} else {
-			logger.Debug("The PVB %s doesn't have a corresponding PVC", pvb.Name)
-		}
-
-		tmpVolumeInfos = append(tmpVolumeInfos, volumeInfo)
-	}
-
-	return tmpVolumeInfos
-}
-
-// generateVolumeInfoFromDataUpload generate VolumeInfo for DataUpload.
-func generateVolumeInfoFromDataUpload(backup *pkgbackup.Request, crClient kbclient.Client, logger logrus.FieldLogger) []volume.VolumeInfo {
-	tmpVolumeInfos := make([]volume.VolumeInfo, 0)
-	vsClassList := new(snapshotv1api.VolumeSnapshotClassList)
-	if err := crClient.List(context.TODO(), vsClassList); err != nil {
-		logger.WithError(err).Errorf("cannot list VolumeSnapshotClass %s", err.Error())
-		return tmpVolumeInfos
-	}
-
-	for _, operation := range *backup.GetItemOperationsList() {
-		if operation.Spec.ResourceIdentifier.GroupResource.String() == kuberesource.PersistentVolumeClaims.String() {
-			var duIdentifier velero.ResourceIdentifier
-
-			for _, identifier := range operation.Spec.PostOperationItems {
-				if identifier.GroupResource.String() == "datauploads.velero.io" {
-					duIdentifier = identifier
-				}
-			}
-			if duIdentifier.Empty() {
-				logger.Warnf("cannot find DataUpload for PVC %s/%s backup async operation",
-					operation.Spec.ResourceIdentifier.Namespace, operation.Spec.ResourceIdentifier.Name)
-				continue
-			}
-
-			dataUpload := new(velerov2alpha1.DataUpload)
-			err := crClient.Get(
-				context.TODO(),
-				kbclient.ObjectKey{
-					Namespace: duIdentifier.Namespace,
-					Name:      duIdentifier.Name},
-				dataUpload,
-			)
-			if err != nil {
-				logger.Warnf("fail to get DataUpload for operation %s: %s", operation.Spec.OperationID, err.Error())
-				continue
-			}
-
-			driverUsedByVSClass := ""
-			for index := range vsClassList.Items {
-				if vsClassList.Items[index].Name == dataUpload.Spec.CSISnapshot.SnapshotClass {
-					driverUsedByVSClass = vsClassList.Items[index].Driver
-				}
-			}
-
-			if pvcPVInfo, ok := backup.PVMap[operation.Spec.ResourceIdentifier.Namespace+"/"+operation.Spec.ResourceIdentifier.Name]; ok {
-				volumeInfo := volume.VolumeInfo{
-					BackupMethod:          volume.CSISnapshot,
-					PVCName:               pvcPVInfo.PVCName,
-					PVCNamespace:          pvcPVInfo.PVCNamespace,
-					PVName:                pvcPVInfo.PV.Name,
-					PreserveLocalSnapshot: dataUpload.Spec.RetainSnapshot,
-					SnapshotDataMoved:     true,
-					Skipped:               false,
-					OperationID:           operation.Spec.OperationID,
-					StartTimestamp:        operation.Status.Created,
-					CSISnapshotInfo: volume.CSISnapshotInfo{
-						Driver: driverUsedByVSClass,
-					},
-					SnapshotDataMovementInfo: volume.SnapshotDataMovementInfo{
-						DataMover:    dataUpload.Spec.DataMover,
-						UploaderType: "kopia",
-					},
-					PVInfo: volume.PVInfo{
-						ReclaimPolicy: string(pvcPVInfo.PV.Spec.PersistentVolumeReclaimPolicy),
-						Labels:        pvcPVInfo.PV.Labels,
-					},
-				}
-
-				tmpVolumeInfos = append(tmpVolumeInfos, volumeInfo)
-			} else {
-				logger.Warnf("Cannot find info for PVC %s/%s", operation.Spec.ResourceIdentifier.Namespace, operation.Spec.ResourceIdentifier.Name)
-				continue
-			}
-		}
-	}
-
-	return tmpVolumeInfos
-=======
->>>>>>> 8d8d68d6
 }