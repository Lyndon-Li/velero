--- conflicted
+++ resolved
@@ -234,13 +234,8 @@
 		backupErrs = append(backupErrs, err)
 
 		// if there was an error running actions, execute post hooks and return
-<<<<<<< HEAD
 		log.WithError(err).Debug("Executing post hooks on error")
-		if err := ib.itemHookHandler.HandleHooks(log, groupResource, obj, ib.backupRequest.ResourceHooks, hook.PhasePost); err != nil {
-=======
-		log.Debug("Executing post hooks")
 		if err := ib.itemHookHandler.HandleHooks(log, groupResource, obj, ib.backupRequest.ResourceHooks, hook.PhasePost, ib.hookTracker); err != nil {
->>>>>>> 5cbfd9ff
 			backupErrs = append(backupErrs, err)
 		}
 		return false, itemFiles, kubeerrs.NewAggregate(backupErrs)
